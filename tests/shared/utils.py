from python_on_whales import docker, DockerClient, Container
from dataclasses import dataclass
from datetime import datetime, timedelta
from typing import Dict, List, TypeVar, Set
import json
import re
import requests
import threading
import sys
import logging

http_client_headers = {"Accept": "application/json"}

LOGGER = logging.getLogger(__name__)


def read_node_id(container: Container) -> str:
    until = datetime.now() + timedelta(seconds=60)
    node_id_log = b"CLIENT NODE ID: "
    node_id = ""
    for _, log in docker.logs(container, until=until, stream=True, follow=True):  # type: ignore
        if node_id_log in log:
            node_id = log.split(node_id_log)[1].strip().decode("utf-8")
            break
    assert re.match(r"0x[0-9a-fA-F]{40}", node_id), f"Invalid client Node Id {node_id} of container: {vars(container)}"

<<<<<<< HEAD
    LOGGER.info(
        f"NodeId for ip: {vars(container)['_inspect_result'].network_settings.networks['tests_relay-network'].ip_address} = {node_id}"
    )

=======
>>>>>>> f11cabbf
    return node_id


def read_json_response(response: requests.Response):
    # Ok if 20x. Exception otherwise.
    if response.status_code in range(200, 299):
        j = json.loads(response.content)
<<<<<<< HEAD
        # LOGGER.info(f"Response: {j}")
=======
        LOGGER.debug(f"Response: {j}")
>>>>>>> f11cabbf
        return j
    else:
        LOGGER.info(f"Fail: {response}")
        raise Exception(response.status_code)


class Node:
    container: Container

    def __init__(self, container: Container):
        self.container = container

    def ports(self) -> Dict[str, int]:
        ports = self.container.network_settings.ports
        if ports is None:
            return {}
        return {
            key: int(next(item["HostPort"] for item in value if item["HostIp"] == "0.0.0.0"))
            for key, value in ports.items()
        }

<<<<<<< HEAD
    def address(self, net_name_part="relay-network") -> str | None:
        # LOGGER.info(f"Looking for {net_name_part}")
        # LOGGER.info(f"Net settings: {self.container.network_settings}")
=======
    def address(self, name_part: str | None = None) -> str | None:
        LOGGER.debug(f"Looking for {name_part}")
        LOGGER.debug(f"Net settings: {self.container.network_settings}")
>>>>>>> f11cabbf
        networks = self.container.network_settings.networks
        if networks is None:
            return None
        if name_part == None and len(networks) == 1:
            return list(networks.values())[0].ip_address
        ips = []
        for name in networks:
            if name_part in name:  # type: ignore
                ips.append(networks[name].ip_address)
        if len(ips) == 0:
            return None
        if len(ips) > 1:
            raise Exception(
                "Test error. Multiple ips [{ips}] for network name part: {name_part}",
            )
        return ips[0]


class Server(Node):
    def __init__(self, container: Container):
        Node.__init__(self, container=container)


TClient = TypeVar("TClient", bound="Client")


class Client(Node):
    node_id: str

    def __init__(self, container: Container):
        Node.__init__(self, container=container)
        self.node_id = read_node_id(container=container)

    def __external_port(self, port: int = 8081):
        return self.ports()[f"{port}/tcp"]

    def ping(self, node_id: str, port: int = 8081, timeout: int | None = 5):
<<<<<<< HEAD
        # LOGGER.info(f"GET Ping node {node_id} ({self.container.name} - {self.node_id})")
=======
        LOGGER.debug(f"GET Ping node {node_id} ({self.container.name} - {self.node_id})")
>>>>>>> f11cabbf
        port = self.__external_port(port)
        response: requests.Response = requests.get(
            f"http://localhost:{port}/ping/{node_id}", headers=http_client_headers, timeout=timeout
        )
        response = read_json_response(response)
        return response

    def sessions(self, port: int = 8081, timeout: int | None = 5):
<<<<<<< HEAD
        # LOGGER.info(f"GET Sessions ({self.container.name} - {self.node_id})")
=======
        LOGGER.debug(f"GET Sessions ({self.container.name} - {self.node_id})")
>>>>>>> f11cabbf
        port = self.__external_port(port)
        response: requests.Response = requests.get(
            f"http://localhost:{port}/sessions", headers=http_client_headers, timeout=timeout
        )
        return read_json_response(response)

    def find(self, node_id: str, port: int = 8081, timeout: int | None = 5):
<<<<<<< HEAD
        # LOGGER.info(f"GET Find node {node_id} ({self.container.name} - {self.node_id})")
=======
        LOGGER.debug(f"GET Find node {node_id} ({self.container.name} - {self.node_id})")
>>>>>>> f11cabbf
        port = self.__external_port(port)
        response: requests.Response = requests.get(
            f"http://localhost:{port}/find-node/{node_id}", headers=http_client_headers, timeout=timeout
        )
        return read_json_response(response)

    def transfer(self, node_id: str, data: bytes, port: int = 8081, timeout: int | None = None):
<<<<<<< HEAD
        # LOGGER.info(f"POST Transfer file to {node_id} ({self.container.name} - {self.node_id})")
=======
        LOGGER.debug(f"POST Transfer file to {node_id} ({self.container.name} - {self.node_id})")
>>>>>>> f11cabbf
        port = self.__external_port(port)
        response: requests.Response = requests.post(
            f"http://localhost:{port}/transfer-file/{node_id}", data, headers=http_client_headers, timeout=timeout
        )
        return read_json_response(response)


class LoggerJob(threading.Thread):
    compose_client: DockerClient

    def __init__(self, compose_client: DockerClient):
        super(LoggerJob, self).__init__()
        self.compose_client = compose_client

    def run(self, *args, **kwargs):
        for _, line in self.compose_client.compose.logs([], follow=True, stream=True, timestamps=False):
            line = line.decode("utf-8")
<<<<<<< HEAD
            file = sys.stdout if src == "stdout" else sys.stderr
            # LOGGER.info(f"> {line}")
            # print(f"> {line}", end="", file=file)
        LOGGER.info(f"Logger stopped")
=======
            line = line.strip()
            LOGGER.debug(line)
        LOGGER.info(f"Logger stopped")


@dataclass
class Scales:
    relay_server: int
    public_client: int
    alice_client: int
    bob_client: int
>>>>>>> f11cabbf


class Cluster:
    docker_client: DockerClient
    logger_job: LoggerJob

    def __init__(self, compose_client: DockerClient):
        self.docker_client = compose_client
        self.logger_job = LoggerJob(compose_client)

<<<<<<< HEAD
    def start(self, clients: int, servers: int):
        LOGGER.info(f"Docker Compose Up (clients: {clients}, servers: {servers})")
        scales = {"client": clients, "relay_server": servers}
        self.docker_client.compose.up(detach=True, wait=True, scales=scales)
        self.logger_job.start()
        assert len(self.clients()) == clients
        assert len(self.servers()) == servers
=======
    def start(self, scales: Scales | Dict):
        LOGGER.info(f"Docker Compose Up ({scales})")
        self.docker_client.compose.up(detach=True, wait=True, scales=vars(scales))
        self.logger_job.start()
        if isinstance(scales, Scales):
            assert len(self.clients()) == scales.public_client + scales.alice_client + scales.bob_client
            assert len(self.servers()) == scales.relay_server
>>>>>>> f11cabbf
        LOGGER.info(f"Successfully started")

    def __find_container(self, name_part: str) -> List[Container]:
        containers = []
        for container in self.docker_client.container.list():
            # LOGGER.info(f"[find-container]: Container: {container.name}")
            if name_part in container.name:
                containers.append(container)
        return containers

    def clients(self, name_part: str = "_client") -> List[Client]:
        containers = self.__find_container(name_part)
        return [Client(container) for container in containers]

    def servers(self, name_part: str = "relay_server") -> List[Server]:
        containers = self.__find_container(name_part)
        return [Server(container) for container in containers]

    def disconnect(self, node: Node) -> Set[str]:
        networks = set()
        if isinstance(node.container.network_settings.networks, Dict):
            for network in node.container.network_settings.networks:
                LOGGER.info(f"Disconnecting {node} from {network}")
                self.docker_client.network.disconnect(network, node.container)
                networks.add(network)
        return networks

    def connect(self, node: Node, networks: Set[str]):
        for network in networks:
            LOGGER.info(f"Connecting {node} to {network}")
            self.docker_client.network.connect(network, node.container)


def set_netem(node: Node, latency="0ms"):
    LOGGER.info(f"Set netem for '{node.container.name}', latency {latency}")
    docker.execute(
        container=node.container,
        command=["tc", "qdisc", "replace", "dev", "eth0", "root", "netem", "delay", latency],
        privileged=True,
    )<|MERGE_RESOLUTION|>--- conflicted
+++ resolved
@@ -24,13 +24,6 @@
             break
     assert re.match(r"0x[0-9a-fA-F]{40}", node_id), f"Invalid client Node Id {node_id} of container: {vars(container)}"
 
-<<<<<<< HEAD
-    LOGGER.info(
-        f"NodeId for ip: {vars(container)['_inspect_result'].network_settings.networks['tests_relay-network'].ip_address} = {node_id}"
-    )
-
-=======
->>>>>>> f11cabbf
     return node_id
 
 
@@ -38,11 +31,7 @@
     # Ok if 20x. Exception otherwise.
     if response.status_code in range(200, 299):
         j = json.loads(response.content)
-<<<<<<< HEAD
-        # LOGGER.info(f"Response: {j}")
-=======
         LOGGER.debug(f"Response: {j}")
->>>>>>> f11cabbf
         return j
     else:
         LOGGER.info(f"Fail: {response}")
@@ -64,15 +53,9 @@
             for key, value in ports.items()
         }
 
-<<<<<<< HEAD
-    def address(self, net_name_part="relay-network") -> str | None:
-        # LOGGER.info(f"Looking for {net_name_part}")
-        # LOGGER.info(f"Net settings: {self.container.network_settings}")
-=======
     def address(self, name_part: str | None = None) -> str | None:
         LOGGER.debug(f"Looking for {name_part}")
         LOGGER.debug(f"Net settings: {self.container.network_settings}")
->>>>>>> f11cabbf
         networks = self.container.network_settings.networks
         if networks is None:
             return None
@@ -110,11 +93,7 @@
         return self.ports()[f"{port}/tcp"]
 
     def ping(self, node_id: str, port: int = 8081, timeout: int | None = 5):
-<<<<<<< HEAD
-        # LOGGER.info(f"GET Ping node {node_id} ({self.container.name} - {self.node_id})")
-=======
         LOGGER.debug(f"GET Ping node {node_id} ({self.container.name} - {self.node_id})")
->>>>>>> f11cabbf
         port = self.__external_port(port)
         response: requests.Response = requests.get(
             f"http://localhost:{port}/ping/{node_id}", headers=http_client_headers, timeout=timeout
@@ -123,11 +102,7 @@
         return response
 
     def sessions(self, port: int = 8081, timeout: int | None = 5):
-<<<<<<< HEAD
-        # LOGGER.info(f"GET Sessions ({self.container.name} - {self.node_id})")
-=======
         LOGGER.debug(f"GET Sessions ({self.container.name} - {self.node_id})")
->>>>>>> f11cabbf
         port = self.__external_port(port)
         response: requests.Response = requests.get(
             f"http://localhost:{port}/sessions", headers=http_client_headers, timeout=timeout
@@ -135,11 +110,7 @@
         return read_json_response(response)
 
     def find(self, node_id: str, port: int = 8081, timeout: int | None = 5):
-<<<<<<< HEAD
-        # LOGGER.info(f"GET Find node {node_id} ({self.container.name} - {self.node_id})")
-=======
         LOGGER.debug(f"GET Find node {node_id} ({self.container.name} - {self.node_id})")
->>>>>>> f11cabbf
         port = self.__external_port(port)
         response: requests.Response = requests.get(
             f"http://localhost:{port}/find-node/{node_id}", headers=http_client_headers, timeout=timeout
@@ -147,11 +118,7 @@
         return read_json_response(response)
 
     def transfer(self, node_id: str, data: bytes, port: int = 8081, timeout: int | None = None):
-<<<<<<< HEAD
-        # LOGGER.info(f"POST Transfer file to {node_id} ({self.container.name} - {self.node_id})")
-=======
         LOGGER.debug(f"POST Transfer file to {node_id} ({self.container.name} - {self.node_id})")
->>>>>>> f11cabbf
         port = self.__external_port(port)
         response: requests.Response = requests.post(
             f"http://localhost:{port}/transfer-file/{node_id}", data, headers=http_client_headers, timeout=timeout
@@ -169,12 +136,6 @@
     def run(self, *args, **kwargs):
         for _, line in self.compose_client.compose.logs([], follow=True, stream=True, timestamps=False):
             line = line.decode("utf-8")
-<<<<<<< HEAD
-            file = sys.stdout if src == "stdout" else sys.stderr
-            # LOGGER.info(f"> {line}")
-            # print(f"> {line}", end="", file=file)
-        LOGGER.info(f"Logger stopped")
-=======
             line = line.strip()
             LOGGER.debug(line)
         LOGGER.info(f"Logger stopped")
@@ -186,7 +147,6 @@
     public_client: int
     alice_client: int
     bob_client: int
->>>>>>> f11cabbf
 
 
 class Cluster:
@@ -197,15 +157,6 @@
         self.docker_client = compose_client
         self.logger_job = LoggerJob(compose_client)
 
-<<<<<<< HEAD
-    def start(self, clients: int, servers: int):
-        LOGGER.info(f"Docker Compose Up (clients: {clients}, servers: {servers})")
-        scales = {"client": clients, "relay_server": servers}
-        self.docker_client.compose.up(detach=True, wait=True, scales=scales)
-        self.logger_job.start()
-        assert len(self.clients()) == clients
-        assert len(self.servers()) == servers
-=======
     def start(self, scales: Scales | Dict):
         LOGGER.info(f"Docker Compose Up ({scales})")
         self.docker_client.compose.up(detach=True, wait=True, scales=vars(scales))
@@ -213,7 +164,6 @@
         if isinstance(scales, Scales):
             assert len(self.clients()) == scales.public_client + scales.alice_client + scales.bob_client
             assert len(self.servers()) == scales.relay_server
->>>>>>> f11cabbf
         LOGGER.info(f"Successfully started")
 
     def __find_container(self, name_part: str) -> List[Container]:
