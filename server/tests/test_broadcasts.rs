--- conflicted
+++ resolved
@@ -4,19 +4,13 @@
 use std::time::Duration;
 
 use anyhow::Context;
+use futures::StreamExt;
 use itertools::Itertools;
-use futures::channel::mpsc;
-use futures::StreamExt;
+use tokio::sync::mpsc;
 
 use ya_client_model::NodeId;
-<<<<<<< HEAD
-use ya_net_server::testing::client::Forwarded;
-use ya_net_server::testing::server::{init_test_server, ServerWrapper};
-use ya_net_server::testing::{Client, ClientBuilder};
-=======
-use ya_relay_client::{Client, ClientBuilder};
+use ya_relay_client::{client::Forwarded, Client, ClientBuilder};
 use ya_relay_server::testing::server::{init_test_server, ServerWrapper};
->>>>>>> 1052108b
 
 async fn start_clients(wrapper: &ServerWrapper, count: u32) -> Vec<Client> {
     let mut clients = vec![];
@@ -109,14 +103,11 @@
 
 #[serial_test::serial]
 async fn test_broadcast() -> anyhow::Result<()> {
-    const NEIGHBOURHOOD_SIZE:u32 = 10;
+    const NEIGHBOURHOOD_SIZE: u32 = 10;
     let wrapper = init_test_server().await.unwrap();
     let mut clients = start_clients(&wrapper, NEIGHBOURHOOD_SIZE).await;
 
-    fn spawn_receive(
-        received: Rc<AtomicUsize>,
-        rx: mpsc::Receiver<Forwarded>,
-    ) {
+    fn spawn_receive(received: Rc<AtomicUsize>, rx: mpsc::UnboundedReceiver<Forwarded>) {
         tokio::task::spawn_local({
             let received = received.clone();
             async move {
