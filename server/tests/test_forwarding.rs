use anyhow::Context;
use futures::{SinkExt, StreamExt};
use std::rc::Rc;
use std::sync::atomic::Ordering::SeqCst;
use std::sync::atomic::{AtomicBool, AtomicUsize};
use std::time::Duration;
use tokio::sync::mpsc;

<<<<<<< HEAD
use ya_relay_client::ClientBuilder;
use ya_relay_client::client::Forwarded;
use ya_relay_server::testing::server::init_test_server;
=======
use ya_relay_client::{Client, ClientBuilder};
use ya_relay_server::testing::server::{init_test_server, ServerWrapper};

/// TODO: Should be moved to ServerWrapper, but we don't want to import Client in Server crate.
async fn hack_make_ip_private(wrapper: &ServerWrapper, client: &Client) {
    let mut state = wrapper.server.state.write().await;

    let mut info = state.nodes.get_by_node_id(client.node_id()).unwrap();
    state.nodes.remove_session(info.info.slot);

    // Server won't return any endpoints, so Client won't try to connect directly.
    info.info.endpoints = vec![];
    state.nodes.register(info)
}

fn spawn_receive<T: std::fmt::Debug + 'static>(
    label: &'static str,
    received: Rc<AtomicBool>,
    rx: mpsc::UnboundedReceiver<T>,
) {
    tokio::task::spawn_local({
        let received = received.clone();
        async move {
            rx.for_each(|item| {
                let received = received.clone();
                async move {
                    println!("{} received {:?}", label, item);
                    received.clone().store(true, SeqCst)
                }
            })
            .await;
        }
    });
}
>>>>>>> fbb2f4a5

#[serial_test::serial]
async fn test_forward_unreliable() -> anyhow::Result<()> {
    let wrapper = init_test_server().await?;

    let client1 = ClientBuilder::from_url(wrapper.url())
        .connect()
        .build()
        .await?;
    let client2 = ClientBuilder::from_url(wrapper.url())
        .connect()
        .build()
        .await?;

    hack_make_ip_private(&wrapper, &client1).await;
    hack_make_ip_private(&wrapper, &client2).await;

    let rx1 = client1
        .forward_receiver()
        .await
        .context("no forward receiver")?;
    let rx2 = client2
        .forward_receiver()
        .await
        .context("no forward receiver")?;

    let received1 = Rc::new(AtomicBool::new(false));
    let received2 = Rc::new(AtomicBool::new(false));

    println!("Setting up");

    spawn_receive(">> 1", received1.clone(), rx1);
    spawn_receive(">> 2", received2.clone(), rx2);

    println!("Forwarding: unreliable");

    let mut tx1 = client1.forward_unreliable(client2.node_id()).await.unwrap();
    let mut tx2 = client2.forward_unreliable(client1.node_id()).await.unwrap();

    tx1.send(vec![1u8]).await?;
    tx2.send(vec![2u8]).await?;

    tokio::time::delay_for(Duration::from_millis(100)).await;

    assert!(received1.load(SeqCst));
    assert!(received2.load(SeqCst));
    Ok(())
}

#[serial_test::serial]
async fn test_forward_reliable() -> anyhow::Result<()> {
    let wrapper = init_test_server().await?;

    let client1 = ClientBuilder::from_url(wrapper.url())
        .connect()
        .build()
        .await?;
    let client2 = ClientBuilder::from_url(wrapper.url())
        .connect()
        .build()
        .await?;

    hack_make_ip_private(&wrapper, &client1).await;
    hack_make_ip_private(&wrapper, &client2).await;

    let rx1 = client1
        .forward_receiver()
        .await
        .context("no forward receiver")?;
    let rx2 = client2
        .forward_receiver()
        .await
        .context("no forward receiver")?;

    let received1 = Rc::new(AtomicBool::new(false));
    let received2 = Rc::new(AtomicBool::new(false));

    println!("Setting up");

    spawn_receive(">> 1", received1.clone(), rx1);
    spawn_receive(">> 2", received2.clone(), rx2);

    println!("Forwarding: reliable");

    let mut tx1 = client1.forward(client2.node_id()).await.unwrap();
    let mut tx2 = client2.forward(client1.node_id()).await.unwrap();

    tx1.send(vec![1u8]).await?;
    tx2.send(vec![2u8]).await?;

    tokio::time::delay_for(Duration::from_millis(100)).await;

    assert!(received1.load(SeqCst));
    assert!(received2.load(SeqCst));

    Ok(())
}

#[serial_test::serial]
async fn test_p2p_unreliable() -> anyhow::Result<()> {
    let wrapper = init_test_server().await?;

    let client1 = ClientBuilder::from_url(wrapper.url())
        .connect()
        .build()
        .await?;
    let client2 = ClientBuilder::from_url(wrapper.url())
        .connect()
        .build()
        .await?;

    let rx1 = client1
        .forward_receiver()
        .await
        .context("no forward receiver")?;
    let rx2 = client2
        .forward_receiver()
        .await
        .context("no forward receiver")?;

    let received1 = Rc::new(AtomicBool::new(false));
    let received2 = Rc::new(AtomicBool::new(false));

    println!("Setting up");

    spawn_receive(">> 1", received1.clone(), rx1);
    spawn_receive(">> 2", received2.clone(), rx2);

    println!("Forwarding: unreliable");

    let mut tx1 = client1.forward_unreliable(client2.node_id()).await.unwrap();
    let mut tx2 = client2.forward_unreliable(client1.node_id()).await.unwrap();

    tx1.send(vec![1u8]).await?;
    tx2.send(vec![2u8]).await?;

    tokio::time::delay_for(Duration::from_millis(100)).await;

    assert!(received1.load(SeqCst));
    assert!(received2.load(SeqCst));
    Ok(())
}

#[serial_test::serial]
async fn test_p2p_reliable() -> anyhow::Result<()> {
    let wrapper = init_test_server().await?;

    let client1 = ClientBuilder::from_url(wrapper.url())
        .connect()
        .build()
        .await?;
    let client2 = ClientBuilder::from_url(wrapper.url())
        .connect()
        .build()
        .await?;

    let rx1 = client1
        .forward_receiver()
        .await
        .context("no forward receiver")?;
    let rx2 = client2
        .forward_receiver()
        .await
        .context("no forward receiver")?;

    let received1 = Rc::new(AtomicBool::new(false));
    let received2 = Rc::new(AtomicBool::new(false));

    println!("Setting up");

    spawn_receive(">> 1", received1.clone(), rx1);
    spawn_receive(">> 2", received2.clone(), rx2);

    println!("Forwarding: reliable");

    let mut tx1 = client1.forward(client2.node_id()).await?;
    let mut tx2 = client2.forward(client1.node_id()).await?;

    tx1.send(vec![1u8]).await?;
    tx2.send(vec![2u8]).await?;

    tokio::time::delay_for(Duration::from_millis(100)).await;

    assert!(received1.load(SeqCst));
    assert!(received2.load(SeqCst));

    Ok(())
}

#[serial_test::serial]
async fn test_rate_limiter() -> anyhow::Result<()> {
    let wrapper = init_test_server().await?;

    let client1 = ClientBuilder::from_url(wrapper.url())
        .connect()
        .build()
        .await?;
    let client2 = ClientBuilder::from_url(wrapper.url())
        .connect()
        .build()
        .await?;

    let rx2 = client2
        .forward_receiver()
        .await
        .context("no forward receiver")?;
    let session1 = client1.server_session().await?;
    let node2 = session1.find_node(client2.node_id().await).await?;
    println!("Node 2 slot: {}", node2.slot);
    let received2 = Rc::new(AtomicUsize::new(0));

    fn spawn_receive(
        label: &'static str,
        received: Rc<AtomicUsize>,
        rx: mpsc::UnboundedReceiver<Forwarded>,
    ) {
        tokio::task::spawn_local({
            let received = received.clone();
            async move {
                rx.for_each(|item| {
                    let received = received.clone();
                    async move {
                        let last_val = received.clone().fetch_add(item.payload.len(), SeqCst);
                        println!("{} received {:?} last_val: {}", label, item, last_val + 1);
                    }
                })
                .await;
            }
        });
    }
    spawn_receive(">> 2", received2.clone(), rx2);

    let mut tx1 = session1.forward(node2.slot).await?;
    let big_payload = (0..255).collect::<Vec<u8>>();
    for _ in 0..10 {
        println!("Send 255");
        tx1.send(big_payload.clone()).await?;
    }
    tokio::time::delay_for(Duration::from_millis(100)).await;
    let rec_cnt = received2.load(SeqCst);
    println!("Received counter: {}", rec_cnt);
    assert!(rec_cnt <= 2048);

    Ok(())
}<|MERGE_RESOLUTION|>--- conflicted
+++ resolved
@@ -6,12 +6,8 @@
 use std::time::Duration;
 use tokio::sync::mpsc;
 
-<<<<<<< HEAD
-use ya_relay_client::ClientBuilder;
+use ya_relay_client::{Client, ClientBuilder};
 use ya_relay_client::client::Forwarded;
-use ya_relay_server::testing::server::init_test_server;
-=======
-use ya_relay_client::{Client, ClientBuilder};
 use ya_relay_server::testing::server::{init_test_server, ServerWrapper};
 
 /// TODO: Should be moved to ServerWrapper, but we don't want to import Client in Server crate.
@@ -45,7 +41,6 @@
         }
     });
 }
->>>>>>> fbb2f4a5
 
 #[serial_test::serial]
 async fn test_forward_unreliable() -> anyhow::Result<()> {
@@ -252,9 +247,6 @@
         .forward_receiver()
         .await
         .context("no forward receiver")?;
-    let session1 = client1.server_session().await?;
-    let node2 = session1.find_node(client2.node_id().await).await?;
-    println!("Node 2 slot: {}", node2.slot);
     let received2 = Rc::new(AtomicUsize::new(0));
 
     fn spawn_receive(
@@ -278,7 +270,7 @@
     }
     spawn_receive(">> 2", received2.clone(), rx2);
 
-    let mut tx1 = session1.forward(node2.slot).await?;
+    let mut tx1 = client1.forward(client2.node_id()).await?;
     let big_payload = (0..255).collect::<Vec<u8>>();
     for _ in 0..10 {
         println!("Send 255");
