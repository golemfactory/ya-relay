[package]
name = "ya-relay-server"
version = "0.2.2"
authors = ["Golem Factory <contact@golem.network>"]
edition = "2018"
description = "Node discovery server for forwarding data between Golem network ndoes"
license = "LGPL-3.0"
repository = "https://github.com/golemfactory/ya-relay"

[lib]
name = "ya_relay_server"
path = "src/lib.rs"

[[bin]]
name = "ya-relay-server"
path = "src/main.rs"


[dependencies]
<<<<<<< HEAD
ya-relay-proto = "0.4.1"
ya-relay-core = "0.3.1"
=======
ya-relay-proto = "0.4.2"
ya-relay-core = "0.4.0"
ya-relay-client = "0.6"
>>>>>>> c92a75b0

actix-rt = "2.7"
anyhow = "1.0"
chrono = "0.4"
dotenv = "0.15"
env_logger = { version = "0.8", default-features = false }
futures = "0.3"
governor = "0.3.2"
humantime = "2.1"
itertools = "0.10.1"
log = "0.4"
metrics = "0.19"
metrics-exporter-prometheus = { version = "0.10", features = ["http-listener"] }
rand = { version = "0.8", features = ["std"] }
structopt = "0.3"
thiserror = "1.0"
tokio = { version = "1", features = ["net", "sync", "macros", "time", "rt"] }
tokio-util = { version = "0.7", features = ["codec"] }
url = "2.1"

[dev-dependencies]
serial_test = { git = "https://github.com/tworec/serial_test.git", branch = "actix_rt_test", features = ["actix-rt2"]}
tokio-stream = "0.1.8"
<<<<<<< HEAD

ya-relay-client = "0.5"
=======
test-case = "3"
>>>>>>> c92a75b0
<|MERGE_RESOLUTION|>--- conflicted
+++ resolved
@@ -17,14 +17,8 @@
 
 
 [dependencies]
-<<<<<<< HEAD
 ya-relay-proto = "0.4.1"
-ya-relay-core = "0.3.1"
-=======
-ya-relay-proto = "0.4.2"
 ya-relay-core = "0.4.0"
-ya-relay-client = "0.6"
->>>>>>> c92a75b0
 
 actix-rt = "2.7"
 anyhow = "1.0"
@@ -48,9 +42,6 @@
 [dev-dependencies]
 serial_test = { git = "https://github.com/tworec/serial_test.git", branch = "actix_rt_test", features = ["actix-rt2"]}
 tokio-stream = "0.1.8"
-<<<<<<< HEAD
+test-case = "3.1"
 
-ya-relay-client = "0.5"
-=======
-test-case = "3"
->>>>>>> c92a75b0
+ya-relay-client = "0.6.0"