--- conflicted
+++ resolved
@@ -4,8 +4,6 @@
 authors = ["nieznany.sprawiciel <nieznany.sprawiciel@gmail.com>"]
 edition = "2018"
 
-<<<<<<< HEAD
-=======
 
 [lib]
 name = "ya_net_server"
@@ -16,7 +14,6 @@
 path = "src/main.rs"
 
 
->>>>>>> 0cbc4e22
 [dependencies]
 ya-relay-proto = { path = "../crates/proto" }
 ya-client-model = "0.3"
