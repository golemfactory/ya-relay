use anyhow::{anyhow, Context};
use bytes::BytesMut;
use chrono::Utc;
use futures::channel::mpsc;
use futures::{SinkExt, StreamExt};
use governor::{Quota, RateLimiter};
use rand::Rng;
use std::collections::HashMap;
use std::convert::{TryFrom, TryInto};
use std::net::SocketAddr;
use std::num::NonZeroU32;
use std::sync::Arc;
use tokio::net::UdpSocket;
use tokio::sync::RwLock;
use tokio::time::{self, timeout, Duration};
use tokio_util::codec::{Decoder, Encoder};
use url::Url;

use crate::challenge::{Challenge, DefaultChallenge};
use crate::error::{
    BadRequest, Error, InternalError, NotFound, ServerResult, Timeout, Unauthorized,
};
use crate::session::{Endpoint, NodeInfo, NodeSession, SessionId};
use crate::state::NodesState;
use crate::udp_stream::{udp_bind, InStream, OutStream};

use ya_client_model::NodeId;
use ya_relay_proto::codec::datagram::Codec;
use ya_relay_proto::codec::{PacketKind, MAX_PACKET_SIZE};
use ya_relay_proto::proto;
use ya_relay_proto::proto::request::Kind;
use ya_relay_proto::proto::{RequestId, StatusCode};

pub const DEFAULT_NET_PORT: u16 = 7464;
pub const CHALLENGE_SIZE: usize = 16;
pub const CHALLENGE_DIFFICULTY: u64 = 16;
const FORWARDER_RATE_LIMIT: u32 = 2048;
pub const SESSION_CLEANER_INTERVAL: u64 = 10; // seconds
pub const SESSION_TIMEOUT: i64 = 60; // seconds

#[derive(Clone)]
pub struct Server {
    pub state: Arc<RwLock<ServerState>>,
    pub inner: Arc<ServerImpl>,
}

pub struct ServerState {
    pub nodes: NodesState,
    pub starting_session: HashMap<SessionId, mpsc::Sender<proto::Request>>,

    recv_socket: Option<InStream>,
}

pub struct ServerImpl {
    pub socket: OutStream,
    pub url: Url,
}

impl Server {
    pub async fn dispatch(&self, from: SocketAddr, packet: PacketKind) -> ServerResult<()> {
        match packet {
            PacketKind::Packet(proto::Packet { kind, session_id }) => {
                // Empty `session_id` is sent to initialize Session, but only with Session request.
                if session_id.is_empty() {
                    match kind {
                        Some(proto::packet::Kind::Request(proto::Request {
                            request_id,
                            kind: Some(proto::request::Kind::Session(_)),
                        })) => {
                            return self.clone().new_session(request_id, from).await;
                        }
                        _ => return Err(BadRequest::NoSessionId.into()),
                    }
                }

                let id = SessionId::try_from(session_id.clone())
                    .map_err(|_| Unauthorized::InvalidSessionId(session_id))?;
                let node = match self.state.read().await.nodes.get_by_session(id) {
                    None => return self.clone().establish_session(id, from, kind).await,
                    Some(node) => node,
                };

                match kind {
                    Some(proto::packet::Kind::Request(proto::Request {
                        request_id,
                        kind: Some(kind),
                    })) => match kind {
                        Kind::Session(_) => {}
                        Kind::Register(_) => {}
                        Kind::Node(params) => {
                            self.node_request(request_id, id, from, params).await?
                        }
                        Kind::Slot(params) => {
                            self.slot_request(request_id, id, from, params).await?
                        }
                        Kind::Neighbours(_) => {}
                        Kind::ReverseConnection(_) => {}
                        Kind::Ping(_) => self.ping_request(request_id, id, from).await?,
                    },
                    Some(proto::packet::Kind::Response(_)) => {
                        log::warn!(
                            "Server shouldn't get Response packet. Sender: {}, node {}",
                            from,
                            node.info.node_id,
                        );
                    }
                    Some(proto::packet::Kind::Control(_control)) => {
                        log::info!("Control packet from: {}", from);
                    }
                    _ => log::info!("Packet kind: None from: {}", from),
                }
            }

            PacketKind::Forward(forward) => self.forward(forward, from).await?,
            PacketKind::ForwardCtd(_) => {
                log::info!("ForwardCtd packet from: {}", from)
            }
        };

        Ok(())
    }

    async fn forward(&self, mut packet: proto::Forward, _from: SocketAddr) -> ServerResult<()> {
        let session_id = SessionId::from(packet.session_id);
        let slot = packet.slot;

        let (src_node, dest_node) = {
            let server = self.state.read().await;

            // Authorization: Sending Node must have established session.
            // TODO: This operation has log(n) complexity. It wastes optimization in `get_by_slot`
            //       which has O(1) complexity.
            let src_node = server
                .nodes
                .get_by_session(session_id)
                .ok_or(Unauthorized::SessionNotFound(session_id))?;

            let dest_node = server
                .nodes
                .get_by_slot(slot)
                .ok_or(NotFound::NodeBySlot(slot))?;
            (src_node, dest_node)
        };
<<<<<<< HEAD
=======
        log::error!("Packet len: {}", packet.payload.len());
>>>>>>> 39302f4a
        if let Err(e) = src_node
            .forwarding_limiter
            .check_n(NonZeroU32::new(packet.payload.len().try_into().unwrap_or(u32::MAX)).unwrap())
        {
<<<<<<< HEAD
            log::trace!("Rate limiting: {:?}", e);
=======
            log::error!("Rate limiting: {:?}", e);
>>>>>>> 39302f4a
            // TODO: Send `PauseForwarding`
            return Ok(());
        }

        if !dest_node.info.endpoints.is_empty() {
            // TODO: How to chose best endpoint?
            let endpoint = dest_node.info.endpoints[0].clone();

            // Replace destination slot and session id with sender slot and session_id.
            // Note: We can unwrap since SessionId type has the same array length.
            packet.slot = src_node.info.slot;
            packet.session_id = src_node.session.to_vec().as_slice().try_into().unwrap();

            log::error!("Send actually");
            log::debug!("Sending forward packet to {}", endpoint.address);

            self.send_to(PacketKind::Forward(packet), &endpoint.address)
                .await
                .map_err(|_| InternalError::Send)?;
        } else {
            log::info!(
                "Can't forward packet for session [{}]. Node [{}] has no public address.",
                session_id,
                dest_node.info.node_id
            );
        }

        // TODO: We should update `last_seen` timestamp of `src_node`.
        Ok(())
    }

    async fn public_endpoints(
        &self,
        session_id: SessionId,
        addr: &SocketAddr,
    ) -> ServerResult<Vec<Endpoint>> {
        // We need new socket to check, if Node's address is public.
        // If we would use the same socket as always, we would be able to
        // send packets even to addresses behind NAT.
        let mut sock = UdpSocket::bind("0.0.0.0:0")
            .await
            .map_err(|e| InternalError::BindingSocket(e.to_string()))?;

        let mut codec = Codec::default();
        let mut buf = BytesMut::new();

        // If we can ping `from` address it was public, if we don't get response
        // it could be private.
        let ping = proto::Packet::request(session_id.to_vec(), proto::request::Ping {}).into();

        codec
            .encode(ping, &mut buf)
            .map_err(|_| InternalError::Encoding)?;

        sock.send_to(&buf, &addr)
            .await
            .map_err(|_| InternalError::Send)?;

        buf.resize(MAX_PACKET_SIZE as usize, 0);

        let size = timeout(Duration::from_millis(300), sock.recv(&mut buf))
            .await
            .map_err(|_| Timeout::Ping)?
            .map_err(|_| InternalError::Receiving)?;

        buf.truncate(size);

        match dispatch_response(
            codec
                .decode(&mut buf)
                .map_err(|_| InternalError::Decoding)?
                .ok_or(InternalError::Decoding)?,
        ) {
            Ok(proto::response::Kind::Pong(_)) => {}
            _ => return Err(BadRequest::InvalidPacket(session_id, "Pong".to_string()).into()),
        };

        Ok(vec![Endpoint {
            protocol: proto::Protocol::Udp,
            address: *addr,
        }])
    }

    async fn register_endpoints(
        &self,
        request_id: RequestId,
        session_id: SessionId,
        from: SocketAddr,
        _params: proto::request::Register,
        mut session: NodeSession,
    ) -> ServerResult<NodeSession> {
        // TODO: Note that we ignore endpoints sent by Node and only try
        //       to verify address, from which we received messages.

        session
            .info
            .endpoints
            .extend(self.public_endpoints(session_id, &from).await?.into_iter());

        let endpoints = session
            .info
            .endpoints
            .iter()
            .cloned()
            .map(proto::Endpoint::from)
            .collect();
        let response = proto::Packet::response(
            request_id,
            session_id.to_vec(),
            proto::StatusCode::Ok,
            proto::response::Register { endpoints },
        );

        self.send_to(response, &from)
            .await
            .map_err(|_| InternalError::Send)?;

        log::info!("Responding to Register from: {}", from);
        Ok(session)
    }

    async fn ping_request(
        &self,
        request_id: RequestId,
        session_id: SessionId,
        from: SocketAddr,
    ) -> ServerResult<()> {
        {
            let mut server = self.state.write().await;
            server.nodes.update_seen(session_id)?;
        }

        self.send_to(
            proto::Packet::response(
                request_id,
                session_id.to_vec(),
                proto::StatusCode::Ok,
                proto::response::Pong {},
            ),
            &from,
        )
        .await
        .map_err(|_| InternalError::Send)?;

        log::info!("Responding to ping from: {}", from);

        Ok(())
    }

    async fn node_request(
        &self,
        request_id: RequestId,
        session_id: SessionId,
        from: SocketAddr,
        params: proto::request::Node,
    ) -> ServerResult<()> {
        if params.node_id.len() != 20 {
            return Err(BadRequest::InvalidNodeId.into());
        }

        let node_id = NodeId::from(&params.node_id[..]);
        let node_info = {
            match self.state.read().await.nodes.get_by_node_id(node_id) {
                None => return Err(NotFound::Node(node_id).into()),
                Some(session) => session,
            }
        };

        self.node_response(request_id, session_id, from, node_info, params.public_key)
            .await
    }

    async fn slot_request(
        &self,
        request_id: RequestId,
        session_id: SessionId,
        from: SocketAddr,
        params: proto::request::Slot,
    ) -> ServerResult<()> {
        let node_info = {
            match self.state.read().await.nodes.get_by_slot(params.slot) {
                None => {
                    log::error!("Node by slot not found.");
                    return Err(NotFound::NodeBySlot(params.slot).into());
                }
                Some(session) => session,
            }
        };

        self.node_response(request_id, session_id, from, node_info, params.public_key)
            .await
    }

    async fn node_response(
        &self,
        request_id: RequestId,
        session_id: SessionId,
        from: SocketAddr,
        node_info: NodeSession,
        public_key: bool,
    ) -> ServerResult<()> {
        let public_key = if public_key {
            node_info.info.public_key
        } else {
            vec![]
        };
        let node = proto::response::Node {
            node_id: node_info.info.node_id.into_array().to_vec(),
            public_key,
            endpoints: node_info
                .info
                .endpoints
                .into_iter()
                .map(proto::Endpoint::from)
                .collect(),
            seen_ts: node_info.last_seen.timestamp() as u32,
            slot: node_info.info.slot,
        };

        self.send_to(
            proto::Packet::response(request_id, session_id.to_vec(), proto::StatusCode::Ok, node),
            &from,
        )
        .await
        .map_err(|_| InternalError::Send)?;

        log::info!(
            "Node [{}] info sent to (request: {}): {}",
            node_info.info.node_id,
            request_id,
            from
        );

        Ok(())
    }

    async fn new_session(self, request_id: RequestId, with: SocketAddr) -> ServerResult<()> {
        let (sender, receiver) = mpsc::channel(1);
        let session_id = SessionId::generate();

        log::info!("Initializing new session: {}", session_id);

        {
            self.state
                .write()
                .await
                .starting_session
                .entry(session_id)
                .or_insert(sender);
        }

        // TODO: Add timeout for session initialization.
        // TODO: We should spawn in different thread, but it's impossible since
        //       `init_session` starts actor and tokio panics.
        tokio::task::spawn_local(async move {
            if let Err(e) = self
                .clone()
                .init_session(with, request_id, session_id, receiver)
                .await
            {
                log::warn!("Error initializing session [{}], {}", session_id, e);

                // Establishing session failed.
                self.error_response(request_id, session_id.to_vec(), &with, e)
                    .await;
                self.cleanup_initialization(&session_id).await;
            }
        });
        Ok(())
    }

    async fn establish_session(
        self,
        id: SessionId,
        _from: SocketAddr,
        packet: Option<proto::packet::Kind>,
    ) -> ServerResult<()> {
        let mut sender = {
            match { self.state.read().await.starting_session.get(&id).cloned() } {
                Some(sender) => sender.clone(),
                None => return Err(Unauthorized::SessionNotFound(id).into()),
            }
        };

        let request = match packet {
            Some(proto::packet::Kind::Request(request)) => request,
            _ => return Err(BadRequest::InvalidPacket(id, "Request".to_string()).into()),
        };

        Ok(sender
            .send(request)
            .await
            .map_err(|_| InternalError::Send)?)
    }

    async fn init_session(
        self,
        with: SocketAddr,
        request_id: RequestId,
        session_id: SessionId,
        mut rc: mpsc::Receiver<proto::Request>,
    ) -> ServerResult<()> {
        let raw_challenge = rand::thread_rng().gen::<[u8; CHALLENGE_SIZE]>();
        let challenge = proto::Packet::response(
            request_id,
            session_id.to_vec(),
            proto::StatusCode::Ok,
            proto::response::Challenge {
                version: "0.0.1".to_string(),
                caps: 0,
                kind: 10,
                difficulty: CHALLENGE_DIFFICULTY as u64,
                challenge: raw_challenge.to_vec(),
            },
        );

        self.send_to(challenge, &with)
            .await
            .map_err(|_| InternalError::Send)?;

        log::info!("Challenge sent to: {}", with);

        let node = match rc.next().await {
            Some(proto::Request {
                request_id,
                kind: Some(proto::request::Kind::Session(session)),
            }) => {
                log::info!("Got challenge from node: {}", with);

                // Validate the challenge
                if !DefaultChallenge::with(session.public_key.as_slice())
                    .validate(
                        &raw_challenge,
                        CHALLENGE_DIFFICULTY,
                        &session.challenge_resp,
                    )
                    .map_err(|e| BadRequest::InvalidChallenge(e.to_string()))?
                {
                    return Err(Unauthorized::InvalidChallenge.into());
                }

                if session.node_id.len() != 20 {
                    return Err(BadRequest::InvalidNodeId.into());
                }

                let node_id = NodeId::from(&session.node_id[..]);
                let info = NodeInfo {
                    node_id,
                    public_key: session.public_key,
                    slot: u32::MAX,
                    endpoints: vec![],
                };

                let node = NodeSession {
                    info,
                    session: session_id,
                    last_seen: Utc::now(),
                    forwarding_limiter: Arc::new(RateLimiter::direct(Quota::per_second(
                        NonZeroU32::new(FORWARDER_RATE_LIMIT).ok_or_else(|| {
                            InternalError::RateLimiterError(format!(
                                "Invalid non zero value: {}",
                                FORWARDER_RATE_LIMIT
                            ))
                        })?,
                    ))),
                };

                self.send_to(
                    proto::Packet::response(
                        request_id,
                        session_id.to_vec(),
                        proto::StatusCode::Ok,
                        proto::response::Session {},
                    ),
                    &with,
                )
                .await
                .map_err(|_| InternalError::Send)?;

                log::info!(
                    "Session: {}. Got valid challenge from node: {}",
                    session_id,
                    node_id
                );

                node
            }
            _ => return Err(BadRequest::InvalidPacket(session_id, "Session".to_string()).into()),
        };

        match rc.next().await {
            Some(proto::Request {
                request_id,
                kind: Some(proto::request::Kind::Register(registration)),
            }) => {
                log::info!("Got register from node: {}", with);

                let node_id = node.info.node_id;
                let node = self
                    .register_endpoints(request_id, session_id, with, registration, node)
                    .await?;

                self.cleanup_initialization(&session_id).await;

                {
                    let mut server = self.state.write().await;
                    server.nodes.register(node);
                }

                log::info!("Session: {} established for node: {}", session_id, node_id);
            }
            _ => return Err(BadRequest::InvalidPacket(session_id, "Register".to_string()).into()),
        };
        Ok(())
    }

    async fn cleanup_initialization(&self, session_id: &SessionId) {
        self.state.write().await.starting_session.remove(session_id);
    }

    async fn session_cleaner(&self) {
        let mut interval = time::interval(Duration::new(SESSION_CLEANER_INTERVAL, 0));
        loop {
            interval.tick().await;
            let s = self.clone();
            s.check_session_timeouts().await;
        }
    }

    async fn check_session_timeouts(&self) {
        let mut server = self.state.write().await;
        server.nodes.check_timeouts(SESSION_TIMEOUT);
    }

    async fn send_to(
        &self,
        packet: impl Into<PacketKind>,
        target: &SocketAddr,
    ) -> anyhow::Result<()> {
        Ok(self
            .inner
            .socket
            .clone()
            .send((packet.into(), *target))
            .await?)
    }

    pub async fn bind_udp(addr: url::Url) -> anyhow::Result<Server> {
        let (input, output, addr) = udp_bind(&addr).await?;
        let url = Url::parse(&format!("udp://{}:{}", addr.ip(), addr.port()))?;

        Server::bind(url, input, output)
    }

    pub fn bind(addr: url::Url, input: InStream, output: OutStream) -> anyhow::Result<Server> {
        let inner = Arc::new(ServerImpl {
            socket: output,
            url: addr,
        });

        let state = Arc::new(RwLock::new(ServerState {
            nodes: NodesState::new(),
            starting_session: Default::default(),
            recv_socket: Some(input),
        }));

        Ok(Server { state, inner })
    }

    pub async fn run(self) -> anyhow::Result<()> {
        let server = self.clone();
        let mut input = {
            self.state
                .write()
                .await
                .recv_socket
                .take()
                .ok_or_else(|| anyhow!("Server already running."))?
        };
        tokio::task::spawn_local(async move { self.session_cleaner().await });

        while let Some((packet, addr)) = input.next().await {
            let request_id = PacketKind::request_id(&packet);
            let session_id = PacketKind::session_id(&packet);
            let error = match server.dispatch(addr, packet).await {
                Ok(_) => continue,
                Err(e) => e,
            };

            log::error!("Packet dispatch failed. {}", error);
            if let Some(request_id) = request_id {
                server
                    .error_response(request_id, session_id, &addr, error)
                    .await;
            }
        }

        log::info!("Server stopped.");
        Ok(())
    }

    async fn error_response(&self, req_id: u64, id: Vec<u8>, addr: &SocketAddr, error: Error) {
        let status_code = match error {
            Error::Undefined(_) => StatusCode::Undefined,
            Error::BadRequest(_) => StatusCode::BadRequest,
            Error::Unauthorized(_) => StatusCode::Unauthorized,
            Error::NotFound(_) => StatusCode::NotFound,
            Error::Timeout(_) => StatusCode::Timeout,
            Error::Conflict(_) => StatusCode::Conflict,
            Error::PayloadTooLarge(_) => StatusCode::PayloadTooLarge,
            Error::TooManyRequests(_) => StatusCode::TooManyRequests,
            Error::Internal(_) => StatusCode::ServerError,
            Error::GatewayTimeout(_) => StatusCode::GatewayTimeout,
        };

        self.send_to(proto::Packet::error(req_id, id, status_code), addr)
            .await
            .map_err(|e| log::error!("Failed to send error response. {}.", e))
            .ok();
    }
}

pub fn dispatch_response(packet: PacketKind) -> Result<proto::response::Kind, proto::StatusCode> {
    match packet {
        PacketKind::Packet(proto::Packet {
            kind: Some(proto::packet::Kind::Response(proto::Response { kind, code, .. })),
            ..
        }) => match kind {
            None => {
                Err(proto::StatusCode::from_i32(code as i32).ok_or(proto::StatusCode::Undefined)?)
            }
            Some(response) => {
                match proto::StatusCode::from_i32(code as i32) {
                    Some(proto::StatusCode::Ok) => Ok(response),
                    _ => Err(proto::StatusCode::from_i32(code as i32)
                        .ok_or(proto::StatusCode::Undefined)?),
                }
            }
        },
        _ => Err(proto::StatusCode::Undefined),
    }
}

pub fn parse_udp_url(url: &Url) -> anyhow::Result<String> {
    let host = url.host_str().context("Needs host for NET URL")?;
    let port = url.port().unwrap_or(DEFAULT_NET_PORT);

    Ok(format!("{}:{}", host, port))
}<|MERGE_RESOLUTION|>--- conflicted
+++ resolved
@@ -141,19 +141,11 @@
                 .ok_or(NotFound::NodeBySlot(slot))?;
             (src_node, dest_node)
         };
-<<<<<<< HEAD
-=======
-        log::error!("Packet len: {}", packet.payload.len());
->>>>>>> 39302f4a
         if let Err(e) = src_node
             .forwarding_limiter
             .check_n(NonZeroU32::new(packet.payload.len().try_into().unwrap_or(u32::MAX)).unwrap())
         {
-<<<<<<< HEAD
             log::trace!("Rate limiting: {:?}", e);
-=======
-            log::error!("Rate limiting: {:?}", e);
->>>>>>> 39302f4a
             // TODO: Send `PauseForwarding`
             return Ok(());
         }
