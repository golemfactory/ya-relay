--- conflicted
+++ resolved
@@ -37,12 +37,8 @@
 
 pub const CHALLENGE_SIZE: usize = 16;
 pub const CHALLENGE_DIFFICULTY: u64 = 16;
-<<<<<<< HEAD
 const FORWARDER_RATE_LIMIT: u32 = 2048;
-pub const SESSION_CLEANER_INTERVAL: u64 = 10; // seconds
-pub const SESSION_TIMEOUT: i64 = 60; // seconds
-=======
->>>>>>> 1052108b
+const FORWARDER_RESUME_INTERVAL: u64 = 1; // seconds
 
 #[derive(Clone)]
 pub struct Server {
@@ -648,7 +644,7 @@
     }
 
     async fn forward_resumer(&self) {
-        let mut interval = time::interval(Duration::new(SESSION_CLEANER_INTERVAL, 0));
+        let mut interval = time::interval(Duration::new(FORWARDER_RESUME_INTERVAL, 0));
         loop {
             interval.tick().await;
             self.check_resume_forwarding().await;
