use crate::session::SessionId;

use ya_client_model::NodeId;

pub type ServerResult<T> = Result<T, Error>;

#[derive(thiserror::Error, Clone, Debug)]
pub enum Error {
    #[error("Undefined error: {0}")]
    Undefined(#[from] Undefined),
    #[error("BadRequest: {0}")]
    BadRequest(#[from] BadRequest),
    #[error("Unauthorized access: {0}")]
    Unauthorized(#[from] Unauthorized),
    #[error("NotFound: {0}")]
    NotFound(#[from] NotFound),
    #[error("Timeout: {0}")]
    Timeout(#[from] Timeout),
    #[error("Conflict: {0}")]
    Conflict(#[from] Conflict),
    #[error("PayloadTooLarge: {0}")]
    PayloadTooLarge(#[from] PayloadTooLarge),
    #[error("TooManyRequests: {0}")]
    TooManyRequests(#[from] TooManyRequests),
    #[error("Internal Server error: {0}")]
    Internal(#[from] InternalError),
    #[error("GatewayTimeout: {0}")]
    GatewayTimeout(#[from] GatewayTimeout),
}

#[derive(thiserror::Error, Clone, Debug)]
pub enum Undefined {}

#[derive(thiserror::Error, Clone, Debug)]
pub enum BadRequest {
    #[error("Session [{0}] not found.")]
    SessionNotFound(SessionId),
    #[error("No SessionId.")]
    NoSessionId,
    #[error("Invalid NodeId.")]
    InvalidNodeId,
    #[error("Invalid packet type for session [{0}]. Expected: ")]
    InvalidPacket(SessionId, String),
    #[error("Failed to decode packet.")]
    DecodingFailed,
<<<<<<< HEAD
=======
    #[error("Invalid Challenge. Error: {0}")]
    InvalidChallenge(String),
>>>>>>> 364ba90d
}

#[derive(thiserror::Error, Clone, Debug)]
pub enum Unauthorized {
    #[error("Session [{0}] not found.")]
    SessionNotFound(SessionId),
    #[error("Invalid session id: {0:x?}.")]
    InvalidSessionId(Vec<u8>),
<<<<<<< HEAD
=======
    #[error("Invalid challenge response.")]
    InvalidChallenge,
>>>>>>> 364ba90d
}

#[derive(thiserror::Error, Clone, Debug)]
pub enum NotFound {
    #[error("Node [{0}] not registered.")]
    Node(NodeId),
<<<<<<< HEAD
    #[error("Failed to find Node by slot {0}.")]
    NodeBySlot(u32),
=======
>>>>>>> 364ba90d
}

#[derive(thiserror::Error, Clone, Debug)]
pub enum Timeout {
    #[error("Waiting for ping response timed out.")]
    Ping,
}

#[derive(thiserror::Error, Clone, Debug)]
pub enum Conflict {}

#[derive(thiserror::Error, Clone, Debug)]
pub enum PayloadTooLarge {}

#[derive(thiserror::Error, Clone, Debug)]
pub enum TooManyRequests {}

#[derive(thiserror::Error, Clone, Debug)]
pub enum InternalError {
    #[error("Failed to send response.")]
    Send,
    #[error("Failed to receive response.")]
    Receiving,
    #[error("Failed to encode packet.")]
    Encoding,
    #[error("Failed to decode packet.")]
    Decoding,
    #[error("Binding socket failed. {0}")]
    BindingSocket(String),
<<<<<<< HEAD
    #[error("Node info for session [{0}] not found.")]
    GettingSessionInfo(SessionId),
=======
    #[error("NodeId [{0}] for session [{1}] not found.")]
    GettingSessionInfo(NodeId, SessionId),
>>>>>>> 364ba90d
}

#[derive(thiserror::Error, Clone, Debug)]
pub enum GatewayTimeout {}<|MERGE_RESOLUTION|>--- conflicted
+++ resolved
@@ -43,11 +43,8 @@
     InvalidPacket(SessionId, String),
     #[error("Failed to decode packet.")]
     DecodingFailed,
-<<<<<<< HEAD
-=======
     #[error("Invalid Challenge. Error: {0}")]
     InvalidChallenge(String),
->>>>>>> 364ba90d
 }
 
 #[derive(thiserror::Error, Clone, Debug)]
@@ -56,22 +53,16 @@
     SessionNotFound(SessionId),
     #[error("Invalid session id: {0:x?}.")]
     InvalidSessionId(Vec<u8>),
-<<<<<<< HEAD
-=======
     #[error("Invalid challenge response.")]
     InvalidChallenge,
->>>>>>> 364ba90d
 }
 
 #[derive(thiserror::Error, Clone, Debug)]
 pub enum NotFound {
     #[error("Node [{0}] not registered.")]
     Node(NodeId),
-<<<<<<< HEAD
     #[error("Failed to find Node by slot {0}.")]
     NodeBySlot(u32),
-=======
->>>>>>> 364ba90d
 }
 
 #[derive(thiserror::Error, Clone, Debug)]
@@ -101,13 +92,8 @@
     Decoding,
     #[error("Binding socket failed. {0}")]
     BindingSocket(String),
-<<<<<<< HEAD
     #[error("Node info for session [{0}] not found.")]
     GettingSessionInfo(SessionId),
-=======
-    #[error("NodeId [{0}] for session [{1}] not found.")]
-    GettingSessionInfo(NodeId, SessionId),
->>>>>>> 364ba90d
 }
 
 #[derive(thiserror::Error, Clone, Debug)]
