--- conflicted
+++ resolved
@@ -7,29 +7,17 @@
 use anyhow::{anyhow, bail};
 use bytes::BytesMut;
 use ethsign::SecretKey;
-<<<<<<< HEAD
 use futures::channel::mpsc;
 use futures::future::LocalBoxFuture;
 use futures::{FutureExt, SinkExt, StreamExt};
 use tokio::sync::RwLock;
 use url::Url;
 
+use crate::challenge::{Challenge, DefaultChallenge};
+use crate::server::Server;
 use crate::testing::dispatch::{dispatch, Dispatched, Dispatcher, Handler};
 use crate::testing::key;
 use crate::udp_stream::{udp_bind, OutStream};
-=======
-use std::convert::TryFrom;
-use std::net::SocketAddr;
-use std::sync::Arc;
-use tokio::net::UdpSocket;
-use tokio::sync::RwLock;
-use tokio_util::codec::{Decoder, Encoder};
-use url::Url;
-
-use crate::challenge::{Challenge, DefaultChallenge};
-use crate::packets::{dispatch_response, PacketsCreator};
-use crate::server::Server;
->>>>>>> 364ba90d
 use crate::{parse_udp_url, SessionId};
 
 use ya_client_model::NodeId;
@@ -45,17 +33,14 @@
 
 #[derive(Clone)]
 pub struct Client {
-<<<<<<< HEAD
     state: Arc<RwLock<ClientState>>,
-=======
-    pub inner: Arc<RwLock<ClientImpl>>,
->>>>>>> 364ba90d
 }
 
 struct ClientState {
     config: ClientConfig,
     sink: Option<OutStream>,
     bind_addr: Option<SocketAddr>,
+
     sessions: HashMap<SocketAddr, Session>,
     responses: HashMap<SocketAddr, Dispatcher>,
     forward: HashMap<SocketAddr, ForwardSender>,
@@ -85,7 +70,6 @@
     }
 }
 
-<<<<<<< HEAD
 #[derive(Clone, Debug)]
 pub struct ClientConfig {
     pub bind_url: Url,
@@ -103,27 +87,18 @@
 }
 
 impl ClientBuilder {
-    pub fn from_url(srv_url: Url) -> ClientBuilder {
-        ClientBuilder {
-            bind_url: None,
-            srv_url,
-            secret: None,
-            auto_connect: false,
-        }
-=======
-pub struct ClientImpl {
-    pub net_address: SocketAddr,
-    pub socket: UdpSocket,
-    secret: SecretKey,
-
-    pub session: Option<SessionId>,
-}
-
-impl ClientBuilder {
     pub fn from_server(server: &Server) -> ClientBuilder {
         let url = { server.inner.url.clone() };
         ClientBuilder::from_url(url)
->>>>>>> 364ba90d
+    }
+
+    pub fn from_url(url: Url) -> ClientBuilder {
+        ClientBuilder {
+            bind_url: None,
+            srv_url: url,
+            secret: None,
+            auto_connect: false,
+        }
     }
 
     pub fn secret(mut self, secret: SecretKey) -> ClientBuilder {
@@ -155,7 +130,6 @@
 }
 
 impl Client {
-<<<<<<< HEAD
     pub async fn node_id(&self) -> NodeId {
         let state = self.state.read().await;
         NodeId::from(state.config.secret.public().address().clone())
@@ -164,103 +138,11 @@
     pub async fn bind_addr(&self) -> anyhow::Result<SocketAddr> {
         self.state
             .read()
-=======
-    pub async fn new(builder: &ClientBuilder) -> anyhow::Result<Client> {
-        let local_addr: SocketAddr = "0.0.0.0:0".parse()?;
-        let socket = UdpSocket::bind(local_addr).await?;
-        let url = builder.url.clone();
-        let secret = builder.secret.clone().unwrap_or_else(key::generate);
-        Ok(Client {
-            inner: Arc::new(RwLock::new(ClientImpl {
-                net_address: parse_udp_url(url)?.parse()?,
-                socket,
-                secret,
-                session: None,
-            })),
-        })
-    }
-
-    pub async fn id(&self) -> NodeId {
-        NodeId::from(*self.inner.read().await.secret.public().address())
-    }
-
-    pub async fn session_id(&self) -> anyhow::Result<SessionId> {
-        self.inner
-            .read()
-            .await
-            .session
-            .ok_or_else(|| anyhow!("Session not initialized"))
-    }
-
-    pub async fn register_endpoints(
-        &self,
-        session_id: SessionId,
-        endpoints: Vec<proto::Endpoint>,
-    ) -> anyhow::Result<Vec<proto::Endpoint>> {
-        let sent = self
-            .send_packet(register_endpoints_packet(session_id, endpoints))
-            .await?;
-
-        log::info!("Register endpoints packet sent ({} bytes).", sent);
-
-        // We expect to get ping from Server, which has to check if we have public IP.
-        // Note, that server used different port, than we used before.
-        let (packet, from) = self
-            .receive_packet_from()
-            .await
-            .map_err(|e| anyhow!("Didn't receive ping. Error: {}", e))?;
-
-        match packet {
-            PacketKind::Packet(proto::Packet {
-                session_id: _,
-                kind:
-                    Some(proto::packet::Kind::Request(proto::Request {
-                        kind: Some(proto::request::Kind::Ping(proto::request::Ping {})),
-                    })),
-            }) => (),
-            _ => bail!("Invalid packet kind. `Ping` expected."),
-        };
-
-        log::info!("Ping received. Sending `Pong`.");
-
-        self.send_packet_to(PacketKind::pong_response(session_id), from)
-            .await?;
-
-        log::info!("Waiting for Register response.");
-
-        let packet = self
-            .receive_packet()
-            .await
-            .map_err(|e| anyhow!("Didn't receive register response. Error: {}", e))?;
-
-        log::info!("Decoded packet received from server. {:?}", packet);
-
-        let endpoints = match dispatch_response(packet) {
-            Ok(proto::response::Kind::Register(proto::response::Register { endpoints })) => {
-                endpoints
-            }
-            Ok(_) => bail!("Invalid packet kind. `Register` response expected."),
-            Err(code) => bail!("Error response from server. Code: {}", code as i32),
-        };
-
-        log::info!("Registration finished.");
-        Ok(endpoints)
-    }
-
-    pub async fn init_session(&self) -> anyhow::Result<SessionId> {
-        let sent = self.send_packet(init_packet()).await?;
-
-        log::info!("Init session packet sent ({} bytes).", sent);
-
-        let packet = self
-            .receive_packet()
->>>>>>> 364ba90d
             .await
             .bind_addr
             .ok_or_else(|| anyhow!("Client not started"))
     }
 
-<<<<<<< HEAD
     fn new(config: ClientConfig) -> Self {
         let state = Arc::new(RwLock::new(ClientState::new(config)));
         Self { state }
@@ -274,88 +156,16 @@
             let (stream, sink, bind_addr) = udp_bind(&state.config.bind_url).await?;
             state.sink = Some(sink);
             state.bind_addr = Some(bind_addr);
-=======
-        log::info!("Decoded packet received from server. {:?}", packet);
-
-        let challenge_resp;
-        let public_key;
-
-        let session = SessionId::try_from(match packet {
-            PacketKind::Packet(proto::Packet { session_id, kind }) => match kind {
-                Some(proto::packet::Kind::Control(proto::Control { kind })) => match kind {
-                    Some(proto::control::Kind::Challenge(proto::control::Challenge {
-                        challenge,
-                        difficulty,
-                        ..
-                    })) => {
-                        let secret = self.inner.read().await.secret.clone();
-                        public_key = secret.public();
-                        challenge_resp = DefaultChallenge::with(secret)
-                            .solve(challenge.as_slice(), difficulty)?;
-                        session_id
-                    }
-                    _ => bail!("Expected Challenge packet."),
-                },
-                _ => bail!("Invalid packet kind."),
-            },
-            _ => bail!("Expected Control packet with challenge."),
-        })?;
-
-        log::info!(
-            "Decoded packet is correct Challenge. Session id: {}",
-            session
-        );
-
-        let node_id = NodeId::from(*self.inner.read().await.secret.public().address());
-        let sent = self
-            .send_packet(session_packet(
-                session,
-                node_id,
-                challenge_resp,
-                public_key.bytes().to_vec(),
-            ))
-            .await?;
->>>>>>> 364ba90d
 
             (stream, state.config.auto_connect)
         };
 
         tokio::task::spawn_local(dispatch(self.clone(), stream));
 
-<<<<<<< HEAD
         if auto_connect {
             let session = self.server_session().await?;
             session.register_endpoints(vec![]).await?;
         }
-=======
-        let session = match packet {
-            PacketKind::Packet(proto::Packet {
-                session_id,
-                kind:
-                    Some(proto::packet::Kind::Response(proto::Response {
-                        code,
-                        kind: Some(proto::response::Kind::Session(proto::response::Session {})),
-                    })),
-            }) => match proto::StatusCode::from_i32(code) {
-                Some(proto::StatusCode::Ok) => session,
-                _ => {
-                    return Err(anyhow!(
-                        "Session [{}] response code: {}",
-                        SessionId::try_from(session_id)?,
-                        code as i32
-                    ))
-                }
-            },
-            _ => bail!("Invalid packet kind."),
-        };
-
-        {
-            self.inner.write().await.session = Some(session);
-        }
-
-        Ok(session)
-    }
->>>>>>> 364ba90d
 
         Ok(())
     }
@@ -397,15 +207,19 @@
             )
             .await?;
 
-        // TODO: solve challenge
-        // let challenge = response.packet;
+        let packet = response.packet;
+
+        let secret = self.state.read().await.config.secret.clone();
+        let public_key = secret.public();
+        let challenge_resp =
+            DefaultChallenge::with(secret).solve(packet.challenge.as_slice(), packet.difficulty)?;
 
         let session_id = SessionId::try_from(response.session_id.clone())?;
         let node_id = self.node_id().await;
         let packet = proto::request::Session {
-            challenge_resp: vec![0u8; 2048_usize],
+            challenge_resp,
             node_id: node_id.into_array().to_vec(),
-            public_key: vec![],
+            public_key: public_key.bytes().to_vec(),
         };
 
         let response = self
@@ -494,7 +308,6 @@
         )
         .await?;
 
-<<<<<<< HEAD
         Ok(())
     }
 }
@@ -563,25 +376,10 @@
         async move {
             let state = handler.state.read().await;
             state.responses.get(&from).cloned()
-=======
-        let packet = self
-            .receive_packet()
-            .await
-            .map_err(|e| anyhow!("Didn't receive FindNode response. Error: {}", e))?;
-
-        match dispatch_response(packet) {
-            Ok(proto::response::Kind::Node(node_info)) => {
-                log::info!("Got info for node: [{}]", node_id);
-                Ok(node_info)
-            }
-            Ok(_) => bail!("Invalid packet kind. `Node` response expected."),
-            Err(code) => bail!("Error response from server. Code: {}", code as i32),
->>>>>>> 364ba90d
         }
         .boxed_local()
     }
 
-<<<<<<< HEAD
     fn on_control(
         &self,
         _session_id: Vec<u8>,
@@ -595,11 +393,6 @@
         );
         Box::pin(futures::future::ready(()))
     }
-=======
-    async fn send_packet_to(&self, packet: PacketKind, addr: SocketAddr) -> anyhow::Result<usize> {
-        let mut codec = Codec::default();
-        let mut out_buf = BytesMut::new();
->>>>>>> 364ba90d
 
     fn on_request(
         &self,
@@ -618,7 +411,6 @@
             kind: Some(kind),
         } = request
         {
-<<<<<<< HEAD
             match kind {
                 proto::request::Kind::Ping(_) => {
                     let packet = proto::Packet::response(
@@ -657,32 +449,17 @@
                 }
                 None => log::debug!("No forward handler exists for {}", from),
             }
-=======
-            let mut client = self.inner.write().await;
-            Ok(client.socket.send_to(&out_buf, addr).await?)
->>>>>>> 364ba90d
         }
         .boxed_local()
     }
 }
 
-<<<<<<< HEAD
 #[derive(Clone)]
 pub struct Session {
     pub id: Arc<RwLock<Option<SessionId>>>,
     remote: SocketAddr,
     client: Client,
 }
-=======
-    async fn send_packet(&self, packet: PacketKind) -> anyhow::Result<usize> {
-        let addr = { self.inner.write().await.net_address };
-        self.send_packet_to(packet, addr).await
-    }
-
-    async fn receive_packet_from(&self) -> anyhow::Result<(PacketKind, SocketAddr)> {
-        let mut codec = Codec::default();
-        let mut in_buf = BytesMut::new();
->>>>>>> 364ba90d
 
 impl Session {
     fn new(remote: SocketAddr, client: Client) -> Self {
@@ -693,7 +470,6 @@
         }
     }
 
-<<<<<<< HEAD
     pub async fn id(&self) -> anyhow::Result<SessionId> {
         let id = self.id.read().await;
         id.clone().ok_or_else(|| anyhow!("Not connected"))
@@ -702,12 +478,6 @@
     pub async fn init(&self) -> anyhow::Result<SessionId> {
         self.client.init_session(self.remote).await
     }
-=======
-        let (size, addr) = {
-            let client = &mut self.inner.write().await;
-            client.socket.recv_from(&mut in_buf).await?
-        };
->>>>>>> 364ba90d
 
     pub async fn register_endpoints(
         &self,
@@ -719,23 +489,11 @@
             .await
     }
 
-<<<<<<< HEAD
     pub async fn find_node(&self, node_id: NodeId) -> anyhow::Result<proto::response::Node> {
         let session_id = self.id().await?;
         self.client
             .find_node(self.remote, session_id, node_id)
             .await
-=======
-        let packet = codec
-            .decode(&mut in_buf)?
-            .ok_or_else(|| anyhow!("Failed to decode packet."))?;
-
-        Ok((packet, addr))
-    }
-
-    async fn receive_packet(&self) -> anyhow::Result<PacketKind> {
-        Ok(self.receive_packet_from().await?.0)
->>>>>>> 364ba90d
     }
 
     pub async fn ping(&self) -> anyhow::Result<()> {
@@ -756,7 +514,6 @@
             state.forward.insert(addr, receive);
         }
 
-<<<<<<< HEAD
         let client = self.client.clone();
         tokio::task::spawn_local(send.for_each(move |payload| {
             let client = client.clone();
@@ -775,45 +532,4 @@
 
         Ok(())
     }
-=======
-fn session_packet(
-    session_id: SessionId,
-    node_id: NodeId,
-    challenge_resp: Vec<u8>,
-    public_key: Vec<u8>,
-) -> PacketKind {
-    PacketKind::Packet(proto::Packet {
-        session_id: session_id.vec(),
-        kind: Some(proto::packet::Kind::Request(proto::Request {
-            kind: Some(proto::request::Kind::Session(proto::request::Session {
-                challenge_resp,
-                node_id: node_id.into_array().to_vec(),
-                public_key,
-            })),
-        })),
-    })
-}
-
-fn node_packet(session_id: SessionId, node_id: NodeId) -> PacketKind {
-    PacketKind::Packet(proto::Packet {
-        session_id: session_id.vec(),
-        kind: Some(proto::packet::Kind::Request(proto::Request {
-            kind: Some(proto::request::Kind::Node(proto::request::Node {
-                node_id: node_id.into_array().to_vec(),
-                public_key: true,
-            })),
-        })),
-    })
-}
-
-fn register_endpoints_packet(session_id: SessionId, endpoints: Vec<proto::Endpoint>) -> PacketKind {
-    PacketKind::Packet(proto::Packet {
-        session_id: session_id.vec(),
-        kind: Some(proto::packet::Kind::Request(proto::Request {
-            kind: Some(proto::request::Kind::Register(proto::request::Register {
-                endpoints,
-            })),
-        })),
-    })
->>>>>>> 364ba90d
 }