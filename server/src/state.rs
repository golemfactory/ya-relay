use chrono::Utc;
use itertools::Itertools;
use std::collections::HashMap;
use std::ops::Sub;

use crate::error::{InternalError, ServerResult, Unauthorized};
use crate::session::{NodeSession, SessionId};

use ya_client_model::NodeId;

pub struct NodesState {
    /// Constant time access using slot id optimized for forwarding.
    /// The consequence is, that we must store Option<NodeSession>, because
    /// we can't move elements after removal.
    slots: Vec<Option<NodeSession>>,
    sessions: HashMap<SessionId, u32>,
    nodes: HashMap<NodeId, u32>,
}

impl NodesState {
    pub fn new() -> NodesState {
        NodesState {
            slots: vec![],
            sessions: Default::default(),
            nodes: Default::default(),
        }
    }

    pub fn register(&mut self, mut node: NodeSession) {
        let slot = self.empty_slot();

        if slot as usize >= self.slots.len() {
            self.slots.resize(self.slots.len() + 1024, None);
        }

        self.sessions.insert(node.session, slot);
        self.nodes.insert(node.info.node_id, slot);

        node.info.slot = slot;

        self.slots[slot as usize] = Some(node);
    }

<<<<<<< HEAD
    pub fn neighbours(&self, id: SessionId, count: u32) -> ServerResult<Vec<NodeSession>> {
        let slot = *self
            .sessions
            .get(&id)
            .ok_or(Unauthorized::SessionNotFound(id))?;

        let ref_node_id = self.slots[slot as usize]
            .clone()
            .ok_or(InternalError::GettingSessionInfo(id))?
            .info
            .node_id;

        // Sort all nodes by hamming distance between node ids (number of differing bits).
        // Neighbourhood of each node should differ as much as possible, because
        // when it will be used for broadcasts, messages should reach whole network
        // with as low number of steps as possible.
        let neighbours: Vec<usize> = self
            .slots
            .iter()
            .enumerate()
            .filter_map(|(idx, entry)| entry.as_ref().map(|entry| (idx, entry.info.node_id)))
            .sorted_by(|(_, id1), (_, id2)| {
                Ord::cmp(
                    &hamming_distance(*id1, ref_node_id),
                    &hamming_distance(*id2, ref_node_id),
                )
            })
            .map(|(idx, _)| idx)
            .collect();

        // First node will be always the node for which we are computing neighbourhood, because
        // it has hamming distance 0 from himself.
        let count = std::cmp::min(neighbours.len() - 1, count as usize);
        let neighbours = neighbours[1..=count]
            .iter()
            .filter_map(|&slot| self.slots[slot].clone())
            .collect();

        Ok(neighbours)
=======
    pub fn check_timeouts(&mut self, timeout: i64) {
        let sessions = &mut self.sessions;
        let nodes = &mut self.nodes;

        self.slots.iter_mut().for_each(|slot| {
            if let Some(ns) = slot {
                let deadline = Utc::now().sub(chrono::Duration::seconds(timeout));
                if ns.last_seen > deadline {
                    return;
                }
                log::debug!(
                    "Session timeout. node_id: {}, session_id: {}",
                    ns.info.node_id,
                    ns.session
                );
                sessions.remove(&ns.session);
                nodes.remove(&ns.info.node_id);
                *slot = None;
            }
        });
>>>>>>> c2013712
    }

    pub fn update_seen(&mut self, id: SessionId) -> ServerResult<()> {
        match self.sessions.get(&id) {
            None => return Err(Unauthorized::SessionNotFound(id).into()),
            Some(&slot) => match self.slots.get_mut(slot as usize) {
                Some(Some(node)) => node.last_seen = Utc::now(),
                _ => return Err(InternalError::GettingSessionInfo(id).into()),
            },
        };
        Ok(())
    }

    pub fn get_by_slot(&self, slot: u32) -> Option<NodeSession> {
        self.slots.get(slot as usize).cloned().flatten()
    }

    pub fn get_by_session(&self, id: SessionId) -> Option<NodeSession> {
        match self.sessions.get(&id) {
            None => None,
            Some(&slot) => self.slots.get(slot as usize).cloned().flatten(),
        }
    }

    pub fn get_by_node_id(&self, id: NodeId) -> Option<NodeSession> {
        match self.nodes.get(&id) {
            None => None,
            Some(&slot) => self.slots.get(slot as usize).cloned().flatten(),
        }
    }

    fn empty_slot(&self) -> u32 {
        match self.slots.iter().position(|slot| slot.is_none()) {
            None => self.slots.len() as u32,
            Some(idx) => idx as u32,
        }
    }
}

impl Default for NodesState {
    fn default() -> Self {
        Self::new()
    }
}

pub fn hamming_distance(id1: NodeId, id2: NodeId) -> u32 {
    let id1 = id1.into_array();
    let id2 = id2.into_array();

    let mut hamming = 0;
    for i in 0..id1.len() {
        // Count different bits
        let diff = id1[i] ^ id2[i];
        hamming += diff.count_ones();
    }

    hamming
}

#[cfg(test)]
mod tests {
    use crate::state::hamming_distance;
    use std::str::FromStr;
    use ya_client_model::NodeId;

    #[test]
    fn test_hamming() {
        let id1 = NodeId::from_str("0xe9ff07613f3a953627e4ce7b41e16a982ae8b471").unwrap();
        let id2 = NodeId::from_str("0xe90007613f3a953627e4ce7b41e16a982ae8b471").unwrap();
        let id3 = NodeId::from_str("0xe90007613f3a953627e4ce7b41e16a982ae8b470").unwrap();

        assert_eq!(hamming_distance(id1, id1), 0);
        assert_eq!(hamming_distance(id2, id2), 0);
        assert_eq!(hamming_distance(id3, id3), 0);

        assert_eq!(hamming_distance(id2, id3), 1);
        assert_eq!(hamming_distance(id1, id2), 8);
        assert_eq!(hamming_distance(id1, id3), 9);
    }
}<|MERGE_RESOLUTION|>--- conflicted
+++ resolved
@@ -41,7 +41,6 @@
         self.slots[slot as usize] = Some(node);
     }
 
-<<<<<<< HEAD
     pub fn neighbours(&self, id: SessionId, count: u32) -> ServerResult<Vec<NodeSession>> {
         let slot = *self
             .sessions
@@ -81,7 +80,8 @@
             .collect();
 
         Ok(neighbours)
-=======
+    }
+
     pub fn check_timeouts(&mut self, timeout: i64) {
         let sessions = &mut self.sessions;
         let nodes = &mut self.nodes;
@@ -102,7 +102,6 @@
                 *slot = None;
             }
         });
->>>>>>> c2013712
     }
 
     pub fn update_seen(&mut self, id: SessionId) -> ServerResult<()> {
