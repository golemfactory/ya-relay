--- conflicted
+++ resolved
@@ -9,28 +9,15 @@
 
 pub type CaptureInterface<'a> = Interface<'a, CaptureDevice>;
 
-<<<<<<< HEAD
-/// Creates a default network interface
-pub fn default_iface<'a>() -> CaptureInterface<'a> {
-    default_iface_builder().finalize()
-}
-
-/// Creates a default network interface builder
-pub fn default_iface_builder<'a>() -> EthernetInterfaceBuilder<'a, CaptureDevice> {
-    let neighbor_cache = NeighborCache::new(BTreeMap::new());
-=======
 /// Network interface builder
 pub fn iface_builder<'a>(device: CaptureDevice) -> InterfaceBuilder<'a, CaptureDevice> {
     let sockets = Vec::new();
->>>>>>> 84981168
     let routes = Routes::new(BTreeMap::new());
     let addrs = Vec::new();
 
     InterfaceBuilder::new(device, sockets)
         .ip_addrs(addrs)
         .routes(routes)
-<<<<<<< HEAD
-=======
 }
 
 /// Creates a default TAP (Ethernet) network interface
@@ -41,7 +28,6 @@
         .neighbor_cache(neighbor_cache)
         .hardware_addr(mac)
         .finalize()
->>>>>>> 84981168
 }
 
 /// Creates a default TUN (IP) network interface
