use std::cell::RefCell;
use std::collections::HashMap;
use std::rc::Rc;

use smoltcp::iface::SocketHandle;
use smoltcp::phy::Device;
use smoltcp::socket::*;
use smoltcp::time::Instant;
use smoltcp::wire::{EthernetAddress, IpAddress, IpCidr, IpEndpoint, IpProtocol, IpVersion};

use crate::connection::{Connect, Connection, ConnectionMeta, Disconnect, Send};
use crate::interface::*;
use crate::metrics::ChannelMetrics;
use crate::patch_smoltcp::GetSocketSafe;
use crate::protocol::Protocol;
use crate::socket::*;
use crate::{port, NetworkConfig};
use crate::{Error, Result};

#[derive(Clone)]
pub struct Stack<'a> {
    iface: Rc<RefCell<CaptureInterface<'a>>>,
    metrics: Rc<RefCell<HashMap<SocketDesc, ChannelMetrics>>>,
    ports: Rc<RefCell<port::Allocator>>,
    config: Rc<NetworkConfig>,
}

<<<<<<< HEAD
impl<'a> Default for Stack<'a> {
    fn default() -> Self {
        Self::new(default_iface())
    }
}

impl<'a> Stack<'a> {
    pub fn new(iface: CaptureInterface<'a>) -> Self {
        let sockets = SocketSet::new(Vec::with_capacity(8));
=======
impl<'a> Stack<'a> {
    pub fn new(iface: CaptureInterface<'a>, config: Rc<NetworkConfig>) -> Self {
>>>>>>> 84981168
        Self {
            iface: Rc::new(RefCell::new(iface)),
            metrics: Default::default(),
            ports: Default::default(),
            config,
        }
    }

<<<<<<< HEAD
    pub fn phy_address(&self) -> EthernetAddress {
        let iface = self.iface.borrow();
        iface.ethernet_addr()
=======
    #[inline]
    pub fn addresses(&self) -> Vec<IpCidr> {
        self.iface.borrow().ip_addrs().to_vec()
>>>>>>> 84981168
    }

    pub fn address(&self) -> Result<IpCidr> {
        {
            let iface = self.iface.borrow();
            iface.ip_addrs().iter().next().cloned()
        }
        .ok_or(Error::NetEmpty)
    }

    pub fn addresses(&self) -> Vec<IpCidr> {
        self.iface.borrow().ip_addrs().to_vec()
    }

    pub fn add_address(&self, address: IpCidr) {
        let mut iface = self.iface.borrow_mut();
        add_iface_address(&mut (*iface), address);
    }

<<<<<<< HEAD
    pub fn add_route(&self, net_ip: IpCidr, route: Route) {
        let mut iface = self.iface.borrow_mut();
        add_iface_route(&mut (*iface), net_ip, route);
    }

=======
    #[inline]
>>>>>>> 84981168
    pub(crate) fn iface(&self) -> Rc<RefCell<CaptureInterface<'a>>> {
        self.iface.clone()
    }

    #[inline]
    pub(crate) fn metrics(&self) -> Rc<RefCell<HashMap<SocketDesc, ChannelMetrics>>> {
        self.metrics.clone()
    }

    pub(crate) fn on_sent(&self, desc: &SocketDesc, size: usize) {
        let mut metrics = self.metrics.borrow_mut();
        metrics.entry(*desc).or_default().tx.push(size as f32);
    }

    pub(crate) fn on_received(&self, desc: &SocketDesc, size: usize) {
        let mut metrics = self.metrics.borrow_mut();
        metrics.entry(*desc).or_default().rx.push(size as f32);
    }
}

impl<'a> Stack<'a> {
    pub fn bind(
        &self,
        protocol: Protocol,
        endpoint: impl Into<SocketEndpoint>,
    ) -> Result<SocketHandle> {
        let endpoint = endpoint.into();
        let mut iface = self.iface.borrow_mut();
        let mtu = iface.device().capabilities().max_transmission_unit;

        let handle = match protocol {
            Protocol::Tcp => {
                if let SocketEndpoint::Ip(ep) = endpoint {
                    let mut socket = tcp_socket(mtu, self.config.buffer_size_multiplier);
                    socket.listen(ep).map_err(|e| Error::Other(e.to_string()))?;
                    socket.set_defaults();
                    iface.add_socket(socket)
                } else {
                    return Err(Error::Other("Expected an IP endpoint".to_string()));
                }
            }
            Protocol::Udp => {
                if let SocketEndpoint::Ip(ep) = endpoint {
                    let mut socket = udp_socket(mtu, self.config.buffer_size_multiplier);
                    socket.bind(ep).map_err(|e| Error::Other(e.to_string()))?;
                    iface.add_socket(socket)
                } else {
                    return Err(Error::Other("Expected an IP endpoint".to_string()));
                }
            }
<<<<<<< HEAD
            Protocol::Icmp | Protocol::Ipv6Icmp => {
                if let SocketEndpoint::Icmp(ep) = endpoint {
                    let mut socket = icmp_socket();
                    socket.bind(ep).map_err(|e| Error::Other(e.to_string()))?;
                    sockets.add(socket)
=======
            Protocol::Icmp => {
                if let SocketEndpoint::Icmp(e) = endpoint {
                    let mut socket = icmp_socket(mtu, self.config.buffer_size_multiplier);
                    socket.bind(e).map_err(|e| Error::Other(e.to_string()))?;
                    iface.add_socket(socket)
>>>>>>> 84981168
                } else {
                    return Err(Error::Other("Expected an ICMP endpoint".to_string()));
                }
            }
            _ => {
                let ip_version = {
                    match endpoint {
                        SocketEndpoint::Ip(ep) => match ep.addr {
                            IpAddress::Ipv4(_) => IpVersion::Ipv4,
                            IpAddress::Ipv6(_) => IpVersion::Ipv6,
                            _ => return Err(Error::Other(format!("Invalid address: {}", ep.addr))),
                        },
                        _ => return Err(Error::Other("Expected an IP endpoint".to_string())),
                    }
                };

                let socket = raw_socket(
                    ip_version,
                    map_protocol(protocol)?,
                    mtu,
                    self.config.buffer_size_multiplier,
                );
                iface.add_socket(socket)
            }
        };

<<<<<<< HEAD
        Ok(handle)
    }

    pub fn unbind(
        &self,
        protocol: Protocol,
        endpoint: impl Into<SocketEndpoint>,
    ) -> Result<SocketHandle> {
        let endpoint = endpoint.into();
        let mut sockets = self.sockets.borrow_mut();
        let handle = sockets
            .iter_mut()
            .find(|s| s.local_endpoint() == endpoint)
            .map(|s| match protocol {
                Protocol::Tcp => TcpSocket::downcast(s).map(|s| s.handle()),
                Protocol::Udp => UdpSocket::downcast(s).map(|s| s.handle()),
                Protocol::Icmp | Protocol::Ipv6Icmp => IcmpSocket::downcast(s).map(|s| s.handle()),
                _ => None,
            })
            .flatten()
            .ok_or(Error::SocketClosed)?;

        self.close(protocol, handle);
        sockets.remove(handle);
=======
>>>>>>> 84981168
        Ok(handle)
    }

    pub fn connect(&self, remote: IpEndpoint) -> Result<Connect<'a>> {
        let ip = self.address()?.address();

        let mut iface = self.iface.borrow_mut();
        let mut ports = self.ports.borrow_mut();
        let mtu = iface.device().capabilities().max_transmission_unit;

        let protocol = Protocol::Tcp;
        let handle = iface.add_socket(tcp_socket(mtu, self.config.buffer_size_multiplier));
        let port = ports.next(protocol)?;
        let local: IpEndpoint = (ip, port).into();

        log::trace!("connecting to {} ({})", remote, protocol);

        match {
            let (socket, ctx) = iface.get_socket_and_context::<TcpSocket>(handle);
            socket.connect(ctx, remote, local).map(|_| socket)
        } {
            Ok(socket) => socket.set_defaults(),
            Err(e) => {
                iface.remove_socket(handle);
                ports.free(Protocol::Tcp, port);
                return Err(Error::ConnectionError(e.to_string()));
            }
        }

        let meta = ConnectionMeta {
            protocol,
            local,
            remote,
        };
        Ok(Connect::new(
            Connection { handle, meta },
            self.iface.clone(),
        ))
    }

<<<<<<< HEAD
    pub fn close(&self, protocol: Protocol, handle: SocketHandle) {
        let mut sockets = self.sockets.borrow_mut();
        let endpoint = match sockets.iter().find(|s| s.handle() == handle) {
            Some(_) => match protocol {
                Protocol::Tcp => sockets.get::<TcpSocket>(handle).local_endpoint(),
                Protocol::Udp => sockets.get::<UdpSocket>(handle).endpoint(),
                _ => return,
            },
            None => return,
        };
=======
    pub fn disconnect(&self, handle: SocketHandle) -> Disconnect<'a> {
        let mut iface = self.iface.borrow_mut();
        if let Ok(sock) = iface.get_socket_safe::<TcpSocket>(handle) {
            sock.close();
        }
        Disconnect::new(handle, self.iface.clone())
    }

    pub(crate) fn abort(&self, handle: SocketHandle) {
        let mut iface = self.iface.borrow_mut();
        if let Ok(sock) = iface.get_socket_safe::<TcpSocket>(handle) {
            sock.abort();
        }
    }
>>>>>>> 84981168

    pub(crate) fn remove(&self, meta: &ConnectionMeta, handle: SocketHandle) {
        let mut iface = self.iface.borrow_mut();
        let mut metrics = self.metrics.borrow_mut();
        let mut ports = self.ports.borrow_mut();

<<<<<<< HEAD
        let mut ports = self.ports.borrow_mut();
        ports.free(protocol, endpoint.port);
=======
        if let Some((handle, socket)) = {
            let mut sockets = iface.sockets();
            sockets.find(|(h, _)| h == &handle)
        } {
            log::trace!(
                "removing connection: {}:{}:{}",
                meta.protocol,
                meta.local,
                meta.remote,
            );

            metrics.remove(&socket.desc());
            iface.remove_socket(handle);
            ports.free(meta.protocol, meta.local.port);
        }
>>>>>>> 84981168
    }

    pub fn send<B: Into<Vec<u8>>, F: Fn() + 'static>(
        &self,
        data: B,
        conn: Connection,
        f: F,
    ) -> Send<'a> {
<<<<<<< HEAD
        Send::new(data.into(), conn, self.sockets.clone(), f)
=======
        Send::new(data.into(), meta, self.iface.clone(), f)
>>>>>>> 84981168
    }

    pub fn receive<B: Into<Vec<u8>>>(&self, data: B) {
        let mut iface = self.iface.borrow_mut();
        iface.device_mut().phy_rx(data.into());
    }

    pub fn poll(&self) -> Result<()> {
        let mut iface = self.iface.borrow_mut();
        iface
            .poll(Instant::now())
            .map_err(|e| Error::Other(e.to_string()))?;
        Ok(())
    }
}

fn map_protocol(protocol: Protocol) -> Result<IpProtocol> {
    match protocol {
        Protocol::HopByHop => Ok(IpProtocol::HopByHop),
        Protocol::Icmp => Ok(IpProtocol::Icmp),
        Protocol::Igmp => Ok(IpProtocol::Igmp),
        Protocol::Tcp => Ok(IpProtocol::Tcp),
        Protocol::Udp => Ok(IpProtocol::Udp),
        Protocol::Ipv6Route => Ok(IpProtocol::Ipv6Route),
        Protocol::Ipv6Frag => Ok(IpProtocol::Ipv6Frag),
        Protocol::Ipv6Icmp => Ok(IpProtocol::Icmpv6),
        Protocol::Ipv6NoNxt => Ok(IpProtocol::Ipv6NoNxt),
        Protocol::Ipv6Opts => Ok(IpProtocol::Ipv6Opts),
        _ => Err(Error::ProtocolNotSupported(protocol.to_string())),
    }
}<|MERGE_RESOLUTION|>--- conflicted
+++ resolved
@@ -25,20 +25,8 @@
     config: Rc<NetworkConfig>,
 }
 
-<<<<<<< HEAD
-impl<'a> Default for Stack<'a> {
-    fn default() -> Self {
-        Self::new(default_iface())
-    }
-}
-
-impl<'a> Stack<'a> {
-    pub fn new(iface: CaptureInterface<'a>) -> Self {
-        let sockets = SocketSet::new(Vec::with_capacity(8));
-=======
 impl<'a> Stack<'a> {
     pub fn new(iface: CaptureInterface<'a>, config: Rc<NetworkConfig>) -> Self {
->>>>>>> 84981168
         Self {
             iface: Rc::new(RefCell::new(iface)),
             metrics: Default::default(),
@@ -47,15 +35,9 @@
         }
     }
 
-<<<<<<< HEAD
-    pub fn phy_address(&self) -> EthernetAddress {
-        let iface = self.iface.borrow();
-        iface.ethernet_addr()
-=======
     #[inline]
     pub fn addresses(&self) -> Vec<IpCidr> {
         self.iface.borrow().ip_addrs().to_vec()
->>>>>>> 84981168
     }
 
     pub fn address(&self) -> Result<IpCidr> {
@@ -75,15 +57,12 @@
         add_iface_address(&mut (*iface), address);
     }
 
-<<<<<<< HEAD
     pub fn add_route(&self, net_ip: IpCidr, route: Route) {
         let mut iface = self.iface.borrow_mut();
         add_iface_route(&mut (*iface), net_ip, route);
     }
 
-=======
     #[inline]
->>>>>>> 84981168
     pub(crate) fn iface(&self) -> Rc<RefCell<CaptureInterface<'a>>> {
         self.iface.clone()
     }
@@ -134,19 +113,11 @@
                     return Err(Error::Other("Expected an IP endpoint".to_string()));
                 }
             }
-<<<<<<< HEAD
             Protocol::Icmp | Protocol::Ipv6Icmp => {
-                if let SocketEndpoint::Icmp(ep) = endpoint {
-                    let mut socket = icmp_socket();
-                    socket.bind(ep).map_err(|e| Error::Other(e.to_string()))?;
-                    sockets.add(socket)
-=======
-            Protocol::Icmp => {
                 if let SocketEndpoint::Icmp(e) = endpoint {
                     let mut socket = icmp_socket(mtu, self.config.buffer_size_multiplier);
                     socket.bind(e).map_err(|e| Error::Other(e.to_string()))?;
                     iface.add_socket(socket)
->>>>>>> 84981168
                 } else {
                     return Err(Error::Other("Expected an ICMP endpoint".to_string()));
                 }
@@ -173,7 +144,6 @@
             }
         };
 
-<<<<<<< HEAD
         Ok(handle)
     }
 
@@ -198,8 +168,6 @@
 
         self.close(protocol, handle);
         sockets.remove(handle);
-=======
->>>>>>> 84981168
         Ok(handle)
     }
 
@@ -240,18 +208,6 @@
         ))
     }
 
-<<<<<<< HEAD
-    pub fn close(&self, protocol: Protocol, handle: SocketHandle) {
-        let mut sockets = self.sockets.borrow_mut();
-        let endpoint = match sockets.iter().find(|s| s.handle() == handle) {
-            Some(_) => match protocol {
-                Protocol::Tcp => sockets.get::<TcpSocket>(handle).local_endpoint(),
-                Protocol::Udp => sockets.get::<UdpSocket>(handle).endpoint(),
-                _ => return,
-            },
-            None => return,
-        };
-=======
     pub fn disconnect(&self, handle: SocketHandle) -> Disconnect<'a> {
         let mut iface = self.iface.borrow_mut();
         if let Ok(sock) = iface.get_socket_safe::<TcpSocket>(handle) {
@@ -266,17 +222,12 @@
             sock.abort();
         }
     }
->>>>>>> 84981168
 
     pub(crate) fn remove(&self, meta: &ConnectionMeta, handle: SocketHandle) {
         let mut iface = self.iface.borrow_mut();
         let mut metrics = self.metrics.borrow_mut();
         let mut ports = self.ports.borrow_mut();
 
-<<<<<<< HEAD
-        let mut ports = self.ports.borrow_mut();
-        ports.free(protocol, endpoint.port);
-=======
         if let Some((handle, socket)) = {
             let mut sockets = iface.sockets();
             sockets.find(|(h, _)| h == &handle)
@@ -292,7 +243,6 @@
             iface.remove_socket(handle);
             ports.free(meta.protocol, meta.local.port);
         }
->>>>>>> 84981168
     }
 
     pub fn send<B: Into<Vec<u8>>, F: Fn() + 'static>(
@@ -301,11 +251,7 @@
         conn: Connection,
         f: F,
     ) -> Send<'a> {
-<<<<<<< HEAD
-        Send::new(data.into(), conn, self.sockets.clone(), f)
-=======
         Send::new(data.into(), meta, self.iface.clone(), f)
->>>>>>> 84981168
     }
 
     pub fn receive<B: Into<Vec<u8>>>(&self, data: B) {
