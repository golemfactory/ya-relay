--- conflicted
+++ resolved
@@ -1,12 +1,11 @@
 #![allow(unused)]
 
 use self::field::*;
-use smoltcp::wire::{IpAddress, Ipv6Address};
+use smoltcp::wire::{IpAddress, Ipv4Address, Ipv6Address};
 use std::convert::TryFrom;
 use std::ops::Deref;
 
 use crate::{Error, Protocol};
-use smoltcp::wire::{IpAddress, Ipv4Address, Ipv6Address};
 
 pub const ETHERNET_HDR_SIZE: usize = 14;
 pub const IP4_HDR_SIZE: usize = 20;
@@ -553,10 +552,7 @@
     pub src_port: &'a [u8],
     pub dst_port: &'a [u8],
     pub payload_off: usize,
-<<<<<<< HEAD
-=======
     pub payload_size: usize,
->>>>>>> 84981168
 }
 
 impl<'a> TcpPacket<'a> {
@@ -585,18 +581,12 @@
 
     fn packet(data: &'a [u8]) -> Self {
         let payload_off = get_bit_field(data, TcpField::DATA_OFF) as usize;
-<<<<<<< HEAD
-=======
         let payload_size = data.len().saturating_sub(payload_off);
->>>>>>> 84981168
         Self {
             src_port: &data[TcpField::SRC_PORT],
             dst_port: &data[TcpField::DST_PORT],
             payload_off,
-<<<<<<< HEAD
-=======
             payload_size,
->>>>>>> 84981168
         }
     }
 }
@@ -612,10 +602,7 @@
 pub struct UdpPacket<'a> {
     pub src_port: &'a [u8],
     pub dst_port: &'a [u8],
-<<<<<<< HEAD
-=======
     pub payload_size: usize,
->>>>>>> 84981168
 }
 
 impl<'a> UdpPacket<'a> {
@@ -643,17 +630,11 @@
     }
 
     fn packet(data: &'a [u8]) -> Self {
-<<<<<<< HEAD
-        Self {
-            src_port: &data[UdpField::SRC_PORT],
-            dst_port: &data[UdpField::DST_PORT],
-=======
         let payload_size = data.len().saturating_sub(UdpField::PAYLOAD.start);
         Self {
             src_port: &data[UdpField::SRC_PORT],
             dst_port: &data[UdpField::DST_PORT],
             payload_size,
->>>>>>> 84981168
         }
     }
 }
@@ -715,25 +696,12 @@
     (data[bit_field.0] << bit_field.1.start) >> (8 - bit_field.1.len())
 }
 
-<<<<<<< HEAD
 #[inline(always)]
 fn set_bit_field(data: &mut [u8], bit_field: BitField, value: u8) {
     let bit_len = bit_field.1.len();
     let mask = (0xff_u8 << (8 - bit_len)) >> bit_field.1.start;
     data[bit_field.0] &= !mask;
     data[bit_field.0] |= (value << (8 - bit_len)) >> bit_field.1.start;
-=======
-/// Convert a byte slice to `IpAddress`
-#[inline(always)]
-pub fn ip_ntoh(data: &[u8]) -> Option<IpAddress> {
-    if data.len() == 4 {
-        Some(IpAddress::v4(data[0], data[1], data[2], data[3]))
-    } else if data.len() == 16 {
-        Some(IpAddress::Ipv6(Ipv6Address::from_bytes(data)))
-    } else {
-        None
-    }
->>>>>>> 84981168
 }
 
 macro_rules! impl_ntoh_n {
