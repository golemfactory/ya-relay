use std::cell::RefCell;
use std::collections::{HashMap, HashSet};
use std::convert::{TryFrom, TryInto};
use std::path::PathBuf;
use std::rc::Rc;
use std::time::Duration;

use futures::channel::mpsc;
use futures::future::{Either, LocalBoxFuture};
use futures::{Future, FutureExt, SinkExt, StreamExt, TryFutureExt};
use tokio::sync::mpsc::{unbounded_channel, UnboundedReceiver, UnboundedSender};
use tokio::task::spawn_local;
use tokio::time::MissedTickBehavior;
use ya_smoltcp::iface::SocketHandle;
use ya_smoltcp::wire::IpEndpoint;

use crate::connection::{Connection, ConnectionMeta};
use crate::packet::{
    ip_ntoh, ArpField, ArpPacket, EtherFrame, IpPacket, PeekPacket, TcpPacket, UdpPacket,
};
use crate::protocol::Protocol;
use crate::socket::{SocketDesc, SocketEndpoint, SocketExt, SocketMemory, SocketState};
use crate::stack::Stack;
use crate::{ChannelMetrics, Error, Result};

use ya_relay_util::Payload;

pub const PCAP_FILE_ENV_VAR: &str = "YA_NET_PCAP_FILE";
pub const STACK_POLL_MS_ENV_VAR: &str = "YA_NET_STACK_POLL_MS";
pub const STACK_POLL_SENT_ENV_VAR: &str = "YA_NET_STACK_POLL_SENT_BATCH";
pub const STACK_POLL_RECV_ENV_VAR: &str = "YA_NET_STACK_POLL_RECV_BATCH";

const DEFAULT_POLL_SENT_BATCH: usize = 16348;
const DEFAULT_POLL_RECV_BATCH: usize = 32768;
const MIN_STACK_POLL_SENT_BATCH: usize = 2048;
const MIN_STACK_POLL_RECV_BATCH: usize = 4096;

pub type IngressReceiver = UnboundedReceiver<IngressEvent>;
pub type EgressReceiver = UnboundedReceiver<EgressEvent>;

#[derive(Clone)]
pub struct StackConfig {
    pub pcap_path: Option<PathBuf>,
    pub max_transmission_unit: usize,
    pub max_send_batch: usize,
    pub max_recv_batch: usize,
    pub tcp_mem: SocketMemory,
    pub udp_mem: SocketMemory,
    pub icmp_mem: SocketMemory,
    pub raw_mem: SocketMemory,
}

impl Default for StackConfig {
    fn default() -> Self {
        let max_send_batch = std::env::var(STACK_POLL_SENT_ENV_VAR)
            .and_then(|s| {
                s.parse::<usize>()
                    .map_err(|_| std::env::VarError::NotPresent)
            })
            .unwrap_or(DEFAULT_POLL_SENT_BATCH)
            .max(MIN_STACK_POLL_SENT_BATCH);

        let max_recv_batch = std::env::var(STACK_POLL_RECV_ENV_VAR)
            .and_then(|s| {
                s.parse::<usize>()
                    .map_err(|_| std::env::VarError::NotPresent)
            })
            .unwrap_or(DEFAULT_POLL_RECV_BATCH)
            .max(MIN_STACK_POLL_RECV_BATCH);

        Self {
            pcap_path: std::env::var(PCAP_FILE_ENV_VAR).ok().map(PathBuf::from),
            max_transmission_unit: 1400,
            max_send_batch,
            max_recv_batch,
            tcp_mem: SocketMemory::default_tcp(),
            udp_mem: SocketMemory::default_udp(),
            icmp_mem: SocketMemory::default_icmp(),
            raw_mem: SocketMemory::default_raw(),
        }
    }
}

#[derive(Clone)]
pub struct Network {
    pub name: Rc<String>,
    pub config: Rc<StackConfig>,
    pub stack: Stack<'static>,
    is_tun: bool,
    sender: StackSender,
    poller: StackPoller,
    /// Set of listening sockets. Socket is removed from this set, when connection is created.
    /// Network stack will create new binding using new handle in place of previous.
<<<<<<< HEAD
    pub bindings: Rc<RefCell<HashSet<SocketHandle>>>,
    pub connections: Rc<RefCell<HashMap<ConnectionMeta, Connection>>>,
    pub handles: Rc<RefCell<HashMap<SocketHandle, ConnectionMeta>>>,
=======
    bindings: Rc<RefCell<HashSet<SocketHandle>>>,
    connections: Rc<RefCell<HashMap<ConnectionMeta, Connection>>>,
    handles: Rc<RefCell<HashMap<SocketHandle, ConnectionMeta>>>,
>>>>>>> a10dd925
    ingress: Channel<IngressEvent>,
    egress: Channel<EgressEvent>,
}

impl Network {
    /// Creates a new Network instance
    pub fn new(name: impl ToString, config: Rc<StackConfig>, stack: Stack<'static>) -> Self {
        let is_tun = {
            let iface_rfc = stack.iface();
            let iface = iface_rfc.borrow();
            iface.device().is_tun()
        };

        let network = Self {
            name: Rc::new(name.to_string()),
            config,
            stack,
            is_tun,
            sender: Default::default(),
            poller: Default::default(),
            bindings: Default::default(),
            connections: Default::default(),
            handles: Default::default(),
            ingress: Default::default(),
            egress: Default::default(),
        };

        network.sender.net.borrow_mut().replace(network.clone());
        network.poller.net.borrow_mut().replace(network.clone());
        network
    }

    /// Returns a socket listening on an endpoint and ready for incoming
    /// connections. Sockets already connected won't be returned.
    pub fn get_bound(
        &self,
        protocol: Protocol,
        local_endpoint: impl Into<SocketEndpoint>,
    ) -> Option<SocketHandle> {
        let endpoint = local_endpoint.into();
        let iface_rfc = self.stack.iface();
        let iface = iface_rfc.borrow();
        let mut sockets = iface.sockets();
        sockets
            .find(|(handle, s)| {
                s.protocol() == protocol
                    && s.local_endpoint() == endpoint
                    // This condition prevents from returning socket connection instead
                    // of listening socket, unattached to connection.
                    && self.bindings.borrow().contains(handle)
            })
            .map(|(h, _)| h)
    }

    /// Listen on a local endpoint
    pub fn bind(
        &self,
        protocol: Protocol,
        endpoint: impl Into<SocketEndpoint>,
    ) -> Result<SocketHandle> {
        let endpoint = endpoint.into();
        let handle = self.stack.bind(protocol, endpoint)?;
        self.bindings.borrow_mut().insert(handle);
        Ok(handle)
    }

    /// Stop listening on a local endpoint
    pub fn unbind(&self, protocol: Protocol, endpoint: impl Into<SocketEndpoint>) -> Result<()> {
        let endpoint = endpoint.into();
        let handle = self.stack.unbind(protocol, endpoint)?;
        self.bindings.borrow_mut().remove(&handle);
        Ok(())
    }

    /// Initiate a TCP connection
    pub fn connect(
        &self,
        remote: impl Into<IpEndpoint>,
        timeout: impl Into<Duration>,
    ) -> LocalBoxFuture<Result<Connection>> {
        let remote = remote.into();
        let timeout = timeout.into();

        let connect = match self.stack.connect(remote) {
            Ok(fut) => fut,
            Err(err) => return futures::future::err(err).boxed_local(),
        };
        self.poll();

        let connections = self.connections.clone();
        let handles = self.handles.clone();

        async move {
            let connection = match tokio::time::timeout(timeout, connect).await {
                Ok(Ok(conn)) => conn,
                Ok(Err(error)) => return Err(error),
                _ => return Err(Error::ConnectionTimeout),
            };
            Self::add_connection_to(connection, &connections, &handles);
            Ok(connection)
        }
        .boxed_local()
    }

    /// Close all TCP connections with a remote IP address
    pub fn disconnect_all(
        &self,
        remote_ip: Box<[u8]>,
        timeout: impl Into<Duration>,
    ) -> LocalBoxFuture<()> {
        let (handles, futs): (Vec<_>, Vec<_>) = {
            let connections = self.connections.borrow();
            connections
                .values()
                .filter(|conn| {
                    conn.meta.remote.addr.as_bytes() == remote_ip.as_ref()
                        && conn.meta.protocol == Protocol::Tcp
                })
                .map(|conn| (conn.handle, self.stack.disconnect(conn.handle)))
                .unzip()
        };

        if futs.is_empty() {
            return futures::future::ready(()).boxed_local();
        }

        self.poll();

        let timeout = timeout.into();
        let net = self.clone();

        async move {
            let pending = futures::future::join_all(futs);
            let timeout = tokio::time::sleep(timeout).boxed_local();

            if let Either::Right((_, pending)) = futures::future::select(pending, timeout).await {
                handles.into_iter().for_each(|h| net.stack.abort(h));
                net.poll();

                let timeout = tokio::time::sleep(Duration::from_millis(500));
                let _ = futures::future::select(pending, timeout.boxed_local()).await;
            }
        }
        .boxed_local()
    }

    pub fn bindings(&self) -> core::cell::Ref<'_, HashSet<SocketHandle>> {
        self.bindings.borrow()
    }

    pub fn handles(&self) -> core::cell::Ref<'_, HashMap<SocketHandle, ConnectionMeta>> {
        self.handles.borrow()
    }

    pub fn connections(&self) -> core::cell::Ref<'_, HashMap<ConnectionMeta, Connection>> {
        self.connections.borrow()
    }

    pub fn sockets(&self) -> Vec<(SocketDesc, SocketState<ChannelMetrics>)> {
        let iface_rfc = self.stack.iface();
        let iface = iface_rfc.borrow();
        let metrics_rfc = self.stack.metrics();
        let metrics = metrics_rfc.borrow();

        iface
            .sockets()
            .map(|(_, s)| {
                let desc = s.desc();
                let metrics = metrics.get(&desc).cloned().unwrap_or_default();
                let mut state = s.state();
                state.set_inner(metrics);
                (desc, state)
            })
            .collect()
    }

    pub fn sockets_meta(&self) -> Vec<(SocketHandle, SocketDesc, SocketState<ChannelMetrics>)> {
        let iface_rfc = self.stack.iface();
        let iface = iface_rfc.borrow();
        let connections = self.handles.borrow();

        iface
            .sockets()
            .map(|(handle, s)| {
                (
                    handle,
                    connections
                        .get(&handle)
                        .cloned()
                        .map(|meta| meta.into())
                        .unwrap_or(s.desc()),
                    s.state(),
                )
            })
            .collect()
    }

    pub fn metrics(&self) -> ChannelMetrics {
        let iface_rfc = self.stack.iface();
        let iface = iface_rfc.borrow();
        iface.device().metrics()
    }

    #[inline(always)]
    fn is_connected(&self, meta: &ConnectionMeta) -> bool {
        self.connections.borrow().contains_key(meta)
    }

    #[inline(always)]
    fn add_connection(&self, connection: Connection) {
        Self::add_connection_to(connection, &self.connections, &self.handles);
    }

    fn add_connection_to(
        connection: Connection,
        connections: &Rc<RefCell<HashMap<ConnectionMeta, Connection>>>,
        handles: &Rc<RefCell<HashMap<SocketHandle, ConnectionMeta>>>,
    ) {
        let handle = connection.handle;
        let meta = connection.into();
        connections.borrow_mut().insert(meta, connection);
        handles.borrow_mut().insert(handle, meta);
    }

    #[inline(always)]
    fn remove_connection(&self, meta: &ConnectionMeta, handle: SocketHandle) {
        if !meta.remote.is_specified() {
            return;
        }
        self.stack.remove(meta, handle);
        self.handles.borrow_mut().remove(&handle);
        self.connections.borrow_mut().remove(meta);
        self.sender.remove(&handle);
    }

    /// Inject send data into the stack
    #[inline(always)]
    pub fn send<'a>(
        &self,
        data: impl Into<Payload>,
        connection: Connection,
    ) -> impl Future<Output = Result<()>> + 'a {
        self.sender.send(data.into(), connection)
    }

    /// Inject received data into the stack
    #[inline(always)]
    pub fn receive(&self, data: impl Into<Payload>) {
        self.stack.receive(data)
    }

    pub fn spawn_local(&self) {
        let interval = std::env::var(STACK_POLL_MS_ENV_VAR)
            .and_then(|s| s.parse::<u64>().map_err(|_| std::env::VarError::NotPresent))
            .and_then(|v| match v {
                0 => Err(std::env::VarError::NotPresent),
                v => Ok(v),
            })
            .unwrap_or(250);
        self.poller.clone().spawn(Duration::from_millis(interval));
    }

    /// Polls the inner network stack
    pub fn poll(&self) {
        loop {
            let finished = match (self.stack.poll(), self.is_tun) {
                (Ok(true), _) | (Ok(_), false) => self.process_ingress() && self.process_egress(),
                (Ok(false), _) => true,
                (Err(err), _) => {
                    log::warn!("{}: stack poll error: {}", *self.name, err);
                    false
                }
            };

            if finished {
                break;
            }
        }
    }

    /// Take the ingress traffic receive channel
    #[inline(always)]
    pub fn ingress_receiver(&self) -> Option<IngressReceiver> {
        self.ingress.receiver()
    }

    /// Take the egress traffic receive channel
    #[inline(always)]
    pub fn egress_receiver(&self) -> Option<EgressReceiver> {
        self.egress.receiver()
    }

    fn process_ingress(&self) -> bool {
        let mut finished = true;

        let iface_rfc = self.stack.iface();
        let mut iface = iface_rfc.borrow_mut();
        let mut bindings = self.bindings.borrow_mut();
        let mut events = Vec::new();
        let mut remove = Vec::new();
        let mut rebind = None;

        for (handle, socket) in iface.sockets_mut() {
            let mut desc = socket.desc();

            // When socket is closing, smoltcp clears remote endpoint at some point
            // to `Unspecified`. This is why SocketDesc and ConnectionMeta can differ here.
            // We will try to use ConnectionMeta, because it conveys more information.
            if socket.is_closed() {
                match { self.handles.borrow().get(&handle).copied() } {
                    Some(meta) => {
                        log::debug!(
<<<<<<< HEAD
                            "{}: closing socket [{handle}]: {:?} / {:?}",
=======
                            "{}: closing socket [{}]: {:?} / {:?}",
                            handle,
>>>>>>> a10dd925
                            self.name,
                            desc,
                            meta
                        );

                        remove.push((meta, handle));
                        events.push(IngressEvent::Disconnected { desc: meta.into() })
                    }
                    None if desc.local.is_specified() => {
<<<<<<< HEAD
                        log::debug!("{}: closing socket [{handle}]: {:?}", self.name, desc);

                        if let Ok(meta) = desc.try_into() {
                            log::debug!(
                                "{}: removing unregistered socket [{handle}] {:?}",
=======
                        log::debug!("{}: closing socket [{}]: {:?}", handle, self.name, desc);

                        if let Ok(meta) = desc.try_into() {
                            log::debug!(
                                "{}: removing unregistered socket [{}] {:?}",
                                handle,
>>>>>>> a10dd925
                                self.name,
                                desc
                            );
                            remove.push((meta, handle));
                            events.push(IngressEvent::Disconnected { desc: meta.into() });
                        } else {
<<<<<<< HEAD
                            log::debug!("{}: unknown socket [{handle}] {:?}", self.name, desc);
=======
                            log::debug!("{}: unknown socket [{}] {:?}", handle, self.name, desc);
>>>>>>> a10dd925
                        }
                    }
                    _ => (),
                };
            }

            let mut received = 0;

            while socket.can_recv() {
                let (remote, payload) = match socket.recv() {
                    Ok(Some(tuple)) => tuple,
                    Ok(None) => break,
                    Err(err) => {
                        log::debug!("{}: ingress packet error: {}", self.name, err);
                        continue;
                    }
                };

                let len = payload.len();

                received += len;
                desc.remote = remote.into();

                if let Ok(meta) = desc.try_into() {
                    if !self.is_connected(&meta) {
                        self.add_connection(Connection { handle, meta });
                        events.push(IngressEvent::InboundConnection { desc: meta.into() });
                    }
                }

                log::trace!("{}: ingress {} B packet", self.name, len);

                self.stack.on_received(&desc, len);
                events.push(IngressEvent::Packet { desc, payload });

                if received >= self.config.max_recv_batch {
                    finished = false;
                    break;
                }
            }

            if bindings.contains(&handle) && socket.remote_endpoint().is_specified() {
                bindings.remove(&handle);
                rebind = Some((socket.protocol(), socket.local_endpoint()));

                finished = false;
                break;
            }
        }

        drop(bindings);
        drop(iface);

        remove.into_iter().for_each(|(meta, handle)| {
            self.remove_connection(&meta, handle);
        });

        if !events.is_empty() {
            let ingress_tx = self.ingress.tx.clone();
            for event in events {
                if ingress_tx.send(event).is_err() {
                    log::debug!(
                        "{}: ingress channel closed, unable to receive packets",
                        self.name
                    );
                    break;
                }
            }
        }

        if let Some((p, ep)) = rebind {
            if let Err(e) = self.bind(p, ep) {
                log::warn!("{}: cannot bind socket {} {:?}: {}", self.name, p, ep, e);
            }
            let _ = self.stack.poll();
            return self.process_ingress();
        }

        finished
    }

    fn process_egress(&self) -> bool {
        let mut sent = 0;
        let mut finished = true;

        let iface_rfc = self.stack.iface();
        let mut iface = iface_rfc.borrow_mut();
        let device = iface.device_mut();
        let is_tun = device.is_tun();

        while let Some(data) = device.next_phy_tx() {
            match {
                if is_tun {
                    EgressEvent::from_ip_packet(data)
                } else {
                    EgressEvent::from_eth_frame(data)
                }
            } {
                Ok(event) => {
                    sent += event.payload.len();

                    if let Some((desc, size)) = event.desc.as_ref() {
                        self.stack.on_sent(desc, *size);
                    }

                    if self.egress.tx.send(event).is_err() {
                        log::trace!(
                            "{}: egress channel closed, unable to send packets",
                            *self.name
                        );
                        break;
                    }
                }
                Err(err) => log::trace!("{}: egress packet error: {}", *self.name, err),
            }

            if sent >= self.config.max_send_batch {
                finished = false;
                continue;
            }
        }

        finished
    }
}

#[derive(Clone, Debug)]
pub enum IngressEvent {
    /// New connection to a bound endpoint
    InboundConnection { desc: SocketDesc },
    /// Disconnection from a bound endpoint
    Disconnected { desc: SocketDesc },
    /// Bound endpoint packet
    Packet { desc: SocketDesc, payload: Vec<u8> },
}

#[derive(Clone, Debug)]
pub struct EgressEvent {
    pub remote: Box<[u8]>,
    pub payload: Box<[u8]>,
    pub desc: Option<(SocketDesc, usize)>,
}

impl EgressEvent {
    pub fn from_eth_frame(data: Vec<u8>) -> Result<Self> {
        let frame = EtherFrame::try_from(data)?;
        let (desc, remote) = match &frame {
            EtherFrame::Ip(_) => {
                let data = frame.payload();
                IpPacket::peek(data)?;

                let packet = IpPacket::packet(data);
                let remote = packet.dst_address().into();
                let desc = Self::payload_desc(&packet);
                (desc, remote)
            }
            EtherFrame::Arp(_) => {
                let packet = ArpPacket::packet(frame.payload());
                let remote = packet.get_field(ArpField::TPA).into();
                (None, remote)
            }
        };

        Ok(EgressEvent {
            remote,
            payload: frame.into(),
            desc,
        })
    }

    pub fn from_ip_packet(data: Vec<u8>) -> Result<Self> {
        let (desc, remote) = {
            IpPacket::peek(&data)?;
            let packet = IpPacket::packet(&data);
            let remote = packet.dst_address().into();
            let desc = Self::payload_desc(&packet);

            (desc, remote)
        };

        Ok(EgressEvent {
            remote,
            payload: data.into_boxed_slice(),
            desc,
        })
    }

    fn payload_desc(packet: &IpPacket) -> Option<(SocketDesc, usize)> {
        let protocol = Protocol::try_from(packet.protocol()).ok()?;

        let (local_port, remote_port, size) = match protocol {
            Protocol::Tcp => {
                TcpPacket::peek(packet.payload()).ok()?;
                let tcp = TcpPacket::packet(packet.payload());
                (tcp.src_port(), tcp.dst_port(), tcp.payload_size)
            }
            Protocol::Udp => {
                UdpPacket::peek(packet.payload()).ok()?;
                let udp = UdpPacket::packet(packet.payload());
                (udp.src_port(), udp.dst_port(), udp.payload_size)
            }
            _ => return None,
        };

        let local_ip = ip_ntoh(packet.src_address())?;
        let remote_ip = ip_ntoh(packet.dst_address())?;

        let desc = SocketDesc {
            protocol,
            local: (local_ip, local_port).into(),
            remote: (remote_ip, remote_port).into(),
        };

        Some((desc, size))
    }
}

#[derive(Clone, Default)]
struct StackSender {
    inner: Rc<RefCell<StackSenderInner>>,
    net: Rc<RefCell<Option<Network>>>,
}

impl StackSender {
    #[inline]
    pub fn send<'a>(
        &self,
        data: Payload,
        conn: Connection,
    ) -> impl Future<Output = Result<()>> + 'a {
        let mut sender = {
            match {
                let inner = self.inner.borrow();
                inner.map.get(&conn.handle).cloned()
            } {
                Some(sender) => sender,
                None => self.spawn(conn.handle),
            }
        };

        async move { sender.send((data, conn)).map_err(Error::from).await }
    }

    fn spawn(&self, handle: SocketHandle) -> mpsc::Sender<(Payload, Connection)> {
        let net = self.net.borrow().clone().expect("Network not initialized");
        let (tx, rx) = mpsc::channel(1);

        spawn_local(async move {
            rx.for_each(|(vec, conn)| {
                let net = net.clone();
                let stack = net.stack.clone();
                async move {
                    let _ = stack.send(vec, conn, move || net.poll()).await;
                }
            })
            .await;
        });

        let mut inner = self.inner.borrow_mut();
        inner.map.insert(handle, tx.clone());

        tx
    }

    pub fn remove(&self, handle: &SocketHandle) {
        let mut inner = self.inner.borrow_mut();
        if let Some(mut tx) = inner.map.remove(handle) {
            spawn_local(async move {
                let _ = tx.close().await;
            });
        }
    }
}

#[derive(Default)]
struct StackSenderInner {
    map: HashMap<SocketHandle, mpsc::Sender<(Payload, Connection)>>,
}

#[derive(Clone, Default)]
struct StackPoller {
    net: Rc<RefCell<Option<Network>>>,
}

impl StackPoller {
    pub fn spawn(&self, interval: Duration) {
        let poller = self.clone();
        spawn_local(async move {
            let mut interval = tokio::time::interval(interval);
            interval.set_missed_tick_behavior(MissedTickBehavior::Skip);
            loop {
                interval.tick().await;
                poller.net.borrow().as_ref().unwrap().poll();
            }
        });
    }
}

#[derive(Clone)]
pub struct Channel<T> {
    pub tx: UnboundedSender<T>,
    rx: Rc<RefCell<Option<UnboundedReceiver<T>>>>,
}

impl<T> Channel<T> {
    pub fn receiver(&self) -> Option<UnboundedReceiver<T>> {
        self.rx.borrow_mut().take()
    }
}

impl<T> Default for Channel<T> {
    fn default() -> Self {
        let (tx, rx) = unbounded_channel();
        Self {
            tx,
            rx: Rc::new(RefCell::new(Some(rx))),
        }
    }
}

#[cfg(test)]
mod tests {
    use std::fmt::Debug;
    use std::rc::Rc;
    use std::time::Duration;

    use futures::channel::{mpsc, oneshot};
    use futures::{Sink, SinkExt, Stream, StreamExt};
    use sha3::Digest;
    use tokio::task::spawn_local;
    use tokio_stream::wrappers::UnboundedReceiverStream;
    use ya_smoltcp::iface::Route;
    use ya_smoltcp::phy::Medium;
    use ya_smoltcp::wire::{IpAddress, IpCidr, Ipv4Address};

    use crate::interface::{add_iface_address, add_iface_route, ip_to_mac, tap_iface, tun_iface};
    use crate::{Connection, EgressEvent, IngressEvent, Network, Protocol, Stack, StackConfig};

    const EXCHANGE_TIMEOUT: Duration = Duration::from_secs(30);

    fn new_network(medium: Medium, ip: IpAddress, config: StackConfig) -> Network {
        let config = Rc::new(config);
        let cidr = IpCidr::new(ip, 16);
        let route = match ip {
            IpAddress::Ipv4(ipv4) => Route::new_ipv4_gateway(ipv4),
            IpAddress::Ipv6(ipv6) => Route::new_ipv6_gateway(ipv6),
            _ => panic!("unspecified address"),
        };

        let mut iface = match medium {
            Medium::Ethernet => tap_iface(ip_to_mac(ip), config.max_transmission_unit),
            Medium::Ip => tun_iface(config.max_transmission_unit),
            _ => panic!("unsupported medium: {:?}", medium),
        };

        add_iface_address(&mut iface, cidr);
        add_iface_route(&mut iface, cidr, route);
        Network::new(
            format!("[{:?}] {}", medium, ip),
            config.clone(),
            Stack::new(iface, config),
        )
    }

    fn produce_data<S, E>(
        mut tx: S,
        total: usize,
        chunk_size: usize,
    ) -> oneshot::Receiver<anyhow::Result<(S, Vec<u8>)>>
    where
        S: Sink<Vec<u8>, Error = E> + Unpin + 'static,
        E: Into<anyhow::Error>,
    {
        let (dtx, drx) = oneshot::channel();

        spawn_local(async move {
            let mut digest = sha3::Sha3_224::new();
            let mut sent = 0;
            let mut err = None;

            while sent < total {
                let vec: Vec<u8> = (0..chunk_size.min(total - sent))
                    .map(|_| rand::random())
                    .collect();

                digest.input(&vec);
                sent += vec.len();

                if let Err(e) = tx.send(vec).await {
                    err = Some(e);
                    break;
                }
            }

            println!("Produced {} B", sent);
            match err {
                Some(e) => dtx.send(Err(e.into())),
                None => dtx.send(Ok((tx, digest.result().to_vec()))),
            }
        });

        drx
    }

    fn consume_data(
        mut rx: mpsc::Receiver<Vec<u8>>,
        total: usize,
    ) -> oneshot::Receiver<anyhow::Result<Vec<u8>>> {
        let (dtx, drx) = oneshot::channel();

        spawn_local(async move {
            let mut digest = sha3::Sha3_224::new();
            let mut read: usize = 0;

            while let Some(vec) = rx.next().await {
                let len = vec.len();

                read += len;
                digest.input(&vec);

                if read >= total {
                    break;
                }
            }

            println!("Consumed {} B", read);
            let _ = dtx.send(Ok(digest.result().to_vec()));
        });

        drx
    }

    fn net_inject<S>(rx: S, net: Network)
    where
        S: Stream<Item = Vec<u8>> + 'static,
    {
        spawn_local(async move {
            rx.for_each(|vec| {
                let net = net.clone();
                async move {
                    net.receive(vec);
                    net.poll();
                }
            })
            .await;
        });
    }

    fn net_inject2<S>(rx: S, net1: Network, net2: Network)
    where
        S: Stream<Item = EgressEvent> + 'static,
    {
        let ip1 = net1
            .stack
            .address()
            .unwrap()
            .address()
            .as_bytes()
            .to_vec()
            .into_boxed_slice();

        spawn_local(async move {
            rx.for_each(|event| {
                let net = if event.remote == ip1 {
                    net1.clone()
                } else {
                    net2.clone()
                };
                async move {
                    net.receive(event.payload);
                    net.poll();
                }
            })
            .await;
        });
    }

    fn net_send<S>(rx: S, net: Network, conn: Connection)
    where
        S: Stream<Item = Vec<u8>> + 'static,
    {
        spawn_local(async move {
            let net = net.clone();
            rx.for_each(|vec| async {
                let _ = net
                    .send(vec, conn)
                    .await
                    .map_err(|e| eprintln!("failed to send packet: {}", e));
            })
            .await;
        });
    }

    fn net_receive<Si, St, E>(tx: Si, rx: St)
    where
        Si: Sink<Vec<u8>, Error = E> + Clone + Unpin + 'static,
        St: Stream<Item = IngressEvent> + 'static,
        E: Into<anyhow::Error> + Debug,
    {
        spawn_local(async move {
            rx.for_each(move |event| {
                let mut tx = tx.clone();
                async move {
                    match event {
                        IngressEvent::Packet { payload, .. } => {
                            if let Err(e) = tx.send(payload).await {
                                eprintln!("net send error: {:?}", e);
                            }
                        }
                        IngressEvent::Disconnected { desc } => {
                            println!("disconnected: {:?}", desc);
                        }
                        IngressEvent::InboundConnection { desc } => {
                            println!("inbound connection: {:?}", desc);
                        }
                    }
                }
            })
            .await;
        });
    }

    /// Generate, send and receive data across 2 network instances
    async fn net_exchange(medium: Medium, total: usize, chunk_size: usize) -> anyhow::Result<()> {
        const MTU: usize = 65535;

        println!(">> exchanging {} B in {} B chunks", total, chunk_size);

        let ip1 = Ipv4Address::new(10, 0, 0, 1);
        let ip2 = Ipv4Address::new(10, 0, 0, 2);

        let config = StackConfig {
            max_transmission_unit: MTU,
            ..Default::default()
        };

        let net1 = new_network(medium, ip1.into(), config.clone());
        let net2 = new_network(medium, ip2.into(), config.clone());

        net1.spawn_local();
        net2.spawn_local();

        net1.bind(Protocol::Tcp, (ip1, 1))?;
        net2.bind(Protocol::Tcp, (ip2, 1))?;

        // net 1
        // inject egress packets from net 2 into net 1 rx buffer
        net_inject(
            UnboundedReceiverStream::new(net2.egress_receiver().unwrap())
                .map(|e| e.payload.into_vec()),
            net1.clone(),
        );
        // process net 1 events
        let (tx, rx) = mpsc::channel(1);
        net_receive(
            tx,
            UnboundedReceiverStream::new(net1.ingress_receiver().unwrap()),
        );
        // future for calculating checksum from data received by net 1
        let consume1 = consume_data(rx, total);

        // net 2
        // inject egress packets from net 1 into net 2 rx buffer
        net_inject(
            UnboundedReceiverStream::new(net1.egress_receiver().unwrap())
                .map(|e| e.payload.into_vec()),
            net2.clone(),
        );
        // process net 2 events
        let (tx, rx) = mpsc::channel(1);
        net_receive(
            tx,
            UnboundedReceiverStream::new(net2.ingress_receiver().unwrap()),
        );
        // future for calculating checksum from data received by net 2
        let consume2 = consume_data(rx, total);

        let conn1 = net1.connect((ip2, 1), Duration::from_secs(3)).await?;
        let conn2 = net2.connect((ip1, 1), Duration::from_secs(3)).await?;

        net1.poll();
        net2.poll();

        let (tx, rx) = mpsc::channel(1);
        let produce1 = produce_data(tx, total, chunk_size);
        net_send(rx, net1.clone(), conn1);

        let (tx, rx) = mpsc::channel(1);
        let produce2 = produce_data(tx, total, chunk_size);
        net_send(rx, net2.clone(), conn2);

        let (f1, f2, f3, f4) = futures::future::join4(produce1, produce2, consume1, consume2).await;

        let (mut ptx1, produced1) = f1??;
        let (mut ptx2, produced2) = f2??;
        let consumed1 = f3??;
        let consumed2 = f4??;

        let _ = ptx1.close().await;
        let _ = ptx2.close().await;

        assert_eq!(hex::encode(produced1), hex::encode(consumed2));
        assert_eq!(hex::encode(produced2), hex::encode(consumed1));

        Ok(())
    }

    async fn re_bind(medium: Medium, total: usize, chunk_size: usize) -> anyhow::Result<()> {
        const MTU: usize = 65535;

        println!(">> exchanging {} B in {} B chunks", total, chunk_size);

        let ip1 = Ipv4Address::new(10, 0, 0, 1);
        let ip2 = Ipv4Address::new(10, 0, 0, 2);
        let ip3 = Ipv4Address::new(10, 0, 0, 3);

        let config = StackConfig {
            max_transmission_unit: MTU,
            ..Default::default()
        };

        let net1 = new_network(medium, ip1.into(), config.clone());
        let net2 = new_network(medium, ip2.into(), config.clone());
        let net3 = new_network(medium, ip3.into(), config.clone());

        net1.spawn_local();
        net2.spawn_local();
        net3.spawn_local();

        net1.bind(Protocol::Tcp, (ip1, 1))?;
        net2.bind(Protocol::Tcp, (ip2, 1))?;
        net3.bind(Protocol::Tcp, (ip3, 1))?;

        // net 1
        // inject egress packets from net 2 into net 1 rx buffer
        net_inject(
            UnboundedReceiverStream::new(net2.egress_receiver().unwrap())
                .map(|e| e.payload.into_vec()),
            net1.clone(),
        );
        // inject egress packets from net 3 into net 1 rx buffer
        net_inject(
            UnboundedReceiverStream::new(net3.egress_receiver().unwrap())
                .map(|e| e.payload.into_vec()),
            net1.clone(),
        );
        // process net 1 events
        let (tx, rx) = mpsc::channel(1);
        net_receive(
            tx,
            UnboundedReceiverStream::new(net1.ingress_receiver().unwrap()),
        );

        let _consume1 = spawn_local(rx.for_each(|e| async move { println!("consumer 1: {e:?}") }));

        // net 2
        // inject egress packets from net 1 into net 2 or net 3 rx buffer
        net_inject2(
            UnboundedReceiverStream::new(net1.egress_receiver().unwrap()),
            net2.clone(),
            net3.clone(),
        );

        // process net 2 events
        let (tx, rx) = mpsc::channel(1);
        net_receive(
            tx,
            UnboundedReceiverStream::new(net2.ingress_receiver().unwrap()),
        );

        let _consume2 = spawn_local(rx.for_each(|e| async move { println!("consumer 2: {e:?}") }));

        // process net 3 events
        let (tx, rx) = mpsc::channel(1);
        net_receive(
            tx,
            UnboundedReceiverStream::new(net3.ingress_receiver().unwrap()),
        );

        let _consume3 = spawn_local(rx.for_each(|e| async move { println!("consumer 3: {e:?}") }));

        let conn1 = net2.connect((ip1, 1), Duration::from_secs(3));
        let conn2 = net3.connect((ip1, 1), Duration::from_secs(3));

        let (f1, f2) = futures::future::join(conn1, conn2).await;

        f1.expect("Connection failed!");
        f2.expect("Connection failed!");

        Ok(())
    }

    /// Establish given number of connections between single client and server
    #[cfg(feature = "test-suite")]
    async fn establish_multiple_conn(
        medium: Medium,
        total: usize,
        chunk_size: usize,
        conn_num: u16,
    ) -> anyhow::Result<()> {
        use crate::error;

        const MTU: usize = 65535;

        println!(">> exchanging {} B in {} B chunks", total, chunk_size);

        let ip1 = Ipv4Address::new(10, 0, 0, 1);
        let ip2 = Ipv4Address::new(10, 0, 0, 2);

        let config = StackConfig {
            max_transmission_unit: MTU,
            ..Default::default()
        };

        let net1 = new_network(medium, ip1.into(), config.clone());
        let net2 = new_network(medium, ip2.into(), config.clone());

        net1.spawn_local();
        net2.spawn_local();

        net1.bind(Protocol::Tcp, (ip1, 1))?;
        net2.bind(Protocol::Tcp, (ip2, 1))?;

        // net 1
        // inject egress packets from net 2 into net 1 rx buffer
        net_inject(
            UnboundedReceiverStream::new(net2.egress_receiver().unwrap())
                .map(|e| e.payload.into_vec()),
            net1.clone(),
        );

        // process net 1 events
        let (tx, rx) = mpsc::channel(1);
        net_receive(
            tx,
            UnboundedReceiverStream::new(net1.ingress_receiver().unwrap()),
        );

        let _consume1 = spawn_local(rx.for_each(|e| async move { println!("consumer 1: {e:?}") }));

        // net 2
        // inject egress packets from net 1 into net 2 rx buffer
        net_inject(
            UnboundedReceiverStream::new(net1.egress_receiver().unwrap())
                .map(|e| e.payload.into_vec()),
            net2.clone(),
        );

        // process net 2 events
        let (tx, rx) = mpsc::channel(1);
        net_receive(
            tx,
            UnboundedReceiverStream::new(net2.ingress_receiver().unwrap()),
        );

        let _consume2 = spawn_local(rx.for_each(|e| async move { println!("consumer 2: {e:?}") }));

        for i in 1..=conn_num {
            let conn = net2.connect((ip1, 1), Duration::from_secs(3)).await;
            match conn {
                Ok(_) => println!("Connection({i}) successful"),
                Err(e) => {
                    if i != u16::MAX {
                        panic!("Connection failed! Error: {}", e.to_string());
                    };

                    let expected = error::Error::Other("no ports available".into());
                    assert_eq!(expected, e)
                }
            }
        }

        Ok(())
    }

    async fn spawn_exchange(medium: Medium, total: usize, chunk_size: usize) -> anyhow::Result<()> {
        tokio::task::LocalSet::new()
            .run_until(tokio::time::timeout(
                EXCHANGE_TIMEOUT,
                net_exchange(medium, total, chunk_size),
            ))
            .await?
    }

    async fn spawn_exchange_scenarios(medium: Medium) -> anyhow::Result<()> {
        spawn_exchange(medium, 1024, 1).await?;
        spawn_exchange(medium, 1024, 4).await?;
        spawn_exchange(medium, 1024, 7).await?;
        spawn_exchange(medium, 10240, 16).await?;
        spawn_exchange(medium, 1024000, 383).await?;
        spawn_exchange(medium, 1024000, 384).await?;
        spawn_exchange(medium, 1024000, 4096).await?;
        spawn_exchange(medium, 1024000, 40960).await?;

        #[cfg(not(debug_assertions))]
        {
            spawn_exchange(medium, 10240000, 40960).await?;
            spawn_exchange(medium, 10240000, 131070).await?;
            spawn_exchange(medium, 10240000, 1024000).await?;
        }

        Ok(())
    }

    #[tokio::test]
    async fn tap_exchange() -> anyhow::Result<()> {
        spawn_exchange_scenarios(Medium::Ethernet).await
    }

    #[tokio::test]
    async fn tun_exchange() -> anyhow::Result<()> {
        spawn_exchange_scenarios(Medium::Ip).await
    }

    #[tokio::test]
    async fn socket_re_binding() -> anyhow::Result<()> {
        tokio::task::LocalSet::new()
            .run_until(tokio::time::timeout(
                EXCHANGE_TIMEOUT,
                re_bind(Medium::Ip, 0, 0),
            ))
            .await?
    }

    // Test case where establishing a maximum number of connections (equal to 65 534 connections) does not fail.
    #[cfg(feature = "test-suite")]
    #[tokio::test]
    async fn multiple_conn() -> anyhow::Result<()> {
        tokio::task::LocalSet::new()
            .run_until(establish_multiple_conn(Medium::Ip, 0, 0, u16::MAX - 1))
            .await
    }

    // Test case where establishing a new connection (above the number of 65 534 connections) results in the "no ports available" error.
    #[cfg(feature = "test-suite")]
    #[tokio::test]
    async fn overload_conn() -> anyhow::Result<()> {
        tokio::task::LocalSet::new()
            .run_until(establish_multiple_conn(Medium::Ip, 0, 0, u16::MAX))
            .await
    }
}<|MERGE_RESOLUTION|>--- conflicted
+++ resolved
@@ -91,15 +91,9 @@
     poller: StackPoller,
     /// Set of listening sockets. Socket is removed from this set, when connection is created.
     /// Network stack will create new binding using new handle in place of previous.
-<<<<<<< HEAD
     pub bindings: Rc<RefCell<HashSet<SocketHandle>>>,
     pub connections: Rc<RefCell<HashMap<ConnectionMeta, Connection>>>,
     pub handles: Rc<RefCell<HashMap<SocketHandle, ConnectionMeta>>>,
-=======
-    bindings: Rc<RefCell<HashSet<SocketHandle>>>,
-    connections: Rc<RefCell<HashMap<ConnectionMeta, Connection>>>,
-    handles: Rc<RefCell<HashMap<SocketHandle, ConnectionMeta>>>,
->>>>>>> a10dd925
     ingress: Channel<IngressEvent>,
     egress: Channel<EgressEvent>,
 }
@@ -412,46 +406,25 @@
                 match { self.handles.borrow().get(&handle).copied() } {
                     Some(meta) => {
                         log::debug!(
-<<<<<<< HEAD
-                            "{}: closing socket [{handle}]: {:?} / {:?}",
-=======
-                            "{}: closing socket [{}]: {:?} / {:?}",
-                            handle,
->>>>>>> a10dd925
-                            self.name,
-                            desc,
-                            meta
+                            "{}: closing socket [{handle}]: {desc:?} / {meta:?}",
+                            self.name
                         );
 
                         remove.push((meta, handle));
                         events.push(IngressEvent::Disconnected { desc: meta.into() })
                     }
                     None if desc.local.is_specified() => {
-<<<<<<< HEAD
-                        log::debug!("{}: closing socket [{handle}]: {:?}", self.name, desc);
+                        log::debug!("{}: closing socket [{handle}]: {desc:?}", self.name);
 
                         if let Ok(meta) = desc.try_into() {
                             log::debug!(
-                                "{}: removing unregistered socket [{handle}] {:?}",
-=======
-                        log::debug!("{}: closing socket [{}]: {:?}", handle, self.name, desc);
-
-                        if let Ok(meta) = desc.try_into() {
-                            log::debug!(
-                                "{}: removing unregistered socket [{}] {:?}",
-                                handle,
->>>>>>> a10dd925
+                                "{}: removing unregistered socket [{handle}] {desc:?}",
                                 self.name,
-                                desc
                             );
                             remove.push((meta, handle));
                             events.push(IngressEvent::Disconnected { desc: meta.into() });
                         } else {
-<<<<<<< HEAD
                             log::debug!("{}: unknown socket [{handle}] {:?}", self.name, desc);
-=======
-                            log::debug!("{}: unknown socket [{}] {:?}", handle, self.name, desc);
->>>>>>> a10dd925
                         }
                     }
                     _ => (),
