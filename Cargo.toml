[workspace]
members = ["client", "crates/*", "server"]

[profile.release]
opt-level = 3
lto = "thin"

[profile.bench]
opt-level = 3
lto = "thin"

<<<<<<< HEAD
[patch.crates-io]
ya-relay-core = { path = "crates/core" }
ya-relay-proto = { path = "crates/proto" }
ya-relay-stack = { path = "crates/stack" }
ya-relay-util = { path = "crates/util" }
=======
[workspace.dependencies]
ya-relay-client = { path = "client", version = "0.6.0" }
ya-relay-server = { path = "server", version = "0.2.2" }
ya-relay-stack = { path = "crates/stack", version = "0.5.0" }
ya-relay-proto = { path = "crates/proto", version = "0.4.2" }
ya-relay-core = { path = "crates/core", version = "0.4.0" }
ya-relay-util = { path = "crates/util", version = "0.1" }
>>>>>>> 7a324a10
<|MERGE_RESOLUTION|>--- conflicted
+++ resolved
@@ -9,18 +9,10 @@
 opt-level = 3
 lto = "thin"
 
-<<<<<<< HEAD
-[patch.crates-io]
-ya-relay-core = { path = "crates/core" }
-ya-relay-proto = { path = "crates/proto" }
-ya-relay-stack = { path = "crates/stack" }
-ya-relay-util = { path = "crates/util" }
-=======
 [workspace.dependencies]
 ya-relay-client = { path = "client", version = "0.6.0" }
 ya-relay-server = { path = "server", version = "0.2.2" }
 ya-relay-stack = { path = "crates/stack", version = "0.5.0" }
 ya-relay-proto = { path = "crates/proto", version = "0.4.2" }
 ya-relay-core = { path = "crates/core", version = "0.4.0" }
-ya-relay-util = { path = "crates/util", version = "0.1" }
->>>>>>> 7a324a10
+ya-relay-util = { path = "crates/util", version = "0.1" }