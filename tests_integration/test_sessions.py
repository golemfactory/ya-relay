from python_on_whales import docker
from utils import set_netem, Cluster, Client, Server
import pytest
import logging
import time
import requests
from typing import Set, Any, Dict

LOGGER = logging.getLogger(__name__)


def test_sessions_with_and_without_p2p(compose_up):
    cluster: Cluster = compose_up(public_clients=2, alice_clients=2, bob_clients=2)

    LOGGER.info(f"Testing session between clients (same network, p2p)")
    server: Server = cluster.servers()[0]
    clients = cluster.clients("public")
    client_1 = clients[0]
    client_2 = clients[1]
    expected_sessions = {server.address(), client_2.address()}
    LOGGER.info(f"Testing session within public network")
    check_session_after_ping(client_1, client_2, expected_sessions)

    LOGGER.info(f"Testing session between clients (same network, no p2p)")
    server = cluster.servers()[0]
    clients = cluster.clients("alice")
    client_1 = clients[0]
    client_2 = clients[1]
    expected_sessions = {server.address()}
    LOGGER.info(f"Testing session within 'alice' network")
    check_session_after_ping(client_1, client_2, expected_sessions)

    LOGGER.info(f"Testing session between clients (different networks, no p2p)")
    server = cluster.servers()[0]
    client_1 = cluster.clients("alice")[0]
    client_2 = cluster.clients("bob")[0]
    expected_sessions = {server.address()}
    LOGGER.info(f"Testing session between 'alice' and 'bob' network")
    check_session_after_ping(client_1, client_2, expected_sessions)


def check_session_after_ping(
    client_1: Client,
    client_2: Client,
    expected_sessions: Set[str],
):
    client_1.ping(client_2.node_id)

    sessions = client_1.sessions()
    sessions = {session["address"] for session in sessions["sessions"]}
    assert expected_sessions == sessions


def test_session_expiration_after_disconnect(compose_up):
    session_expiration = 3
    cluster: Cluster = compose_up(
        public_clients=2, alice_clients=1, bob_clients=1, build_args={"SESSION_EXPIRATION": session_expiration}
    )
    server: Server = cluster.servers()[0]

    LOGGER.info("Testing session expiration on clients using Relayed connection")
    client_0 = cluster.clients("alice")[0]
    client_1 = cluster.clients("bob")[0]
    ping_response = client_0.ping(client_1.node_id)
    LOGGER.info("Check sessions after ping")
    assert client_1.node_id == ping_response["node_id"]
    check_sessions(client_0, {server.address()})
    check_sessions(client_1, {server.address()})
    LOGGER.info("Disconnecting bob")
    cluster.disconnect(client_1)
    time.sleep(1)
    LOGGER.info("Check sessions right after disconnect")
    check_sessions(client_0, {server.address()})
    time.sleep(5)
    LOGGER.info("Check sessions after session expiration period")
    check_sessions(client_0, {server.address()})

    LOGGER.info("Testing session expiration on clients using P2P connection")
    client_0 = cluster.clients("public")[0]
    client_1 = cluster.clients("public")[1]
    ping_response = client_0.ping(client_1.node_id)
    LOGGER.info("Check sessions after ping")
    assert client_1.node_id == ping_response["node_id"]
    check_sessions(client_0, {server.address(), client_1.address()})
    check_sessions(client_1, {server.address(), client_0.address()})
    LOGGER.info("Disconnecting p2p client")
    client_1_address = client_1.address()
    cluster.disconnect(client_1)
    time.sleep(1)
    LOGGER.info("Check sessions right after disconnect")
    check_sessions(client_0, {server.address(), client_1_address})
    time.sleep(5)
    LOGGER.info("Check sessions after session expiration period")
    check_sessions(client_0, {server.address()})


def test_server_session_restored_after_disconnect(compose_up):
    session_expiration = 3
    cluster: Cluster = compose_up(
        public_clients=1, alice_clients=0, bob_clients=0, build_args={"SESSION_EXPIRATION": session_expiration}
    )
    server: Server = cluster.servers()[0]

    LOGGER.info("Testing server session after start")
    client_0 = cluster.clients("public")[0]
    check_sessions(client_0, {server.address()})

    LOGGER.info("Testing server session is lost after disconnect")
    networks_0 = cluster.disconnect(client_0)
    time.sleep(5)
    cluster.connect(client_0, networks_0)
<<<<<<< HEAD
    check_sessions(client_0, {})
=======
    cluster.connect(alice, networks_alice)
    #     check_sessions(client_0, {})
    #     check_sessions(bob, {})
    #     check_sessions(alice, {})
>>>>>>> 76ee8835

    LOGGER.info("Testing server session is restored")
    time.sleep(5)
    check_sessions(client_0, {server.address()})


def test_ping_after_disconnect_and_reconnect(compose_up):
    session_expiration = 3
    cluster: Cluster = compose_up(
        public_clients=0, alice_clients=1, bob_clients=1, build_args={"SESSION_EXPIRATION": session_expiration}
    )
    server: Server = cluster.servers()[0]

    LOGGER.info("Initial ping")
    alice = cluster.clients("alice")[0]
    bob = cluster.clients("bob")[0]
    bob_gateway = cluster.gateways("bob")[0]
    alice.ping(bob.node_id)

    LOGGER.info("Testing ping after disconnect should fail")
    networks = cluster.disconnect(bob)
    with pytest.raises(requests.exceptions.ReadTimeout) as excinfo:
        alice.ping(bob.node_id)
    assert "timeout" in str(excinfo.value)

    LOGGER.info("Testing sessions after disconnect")
    time.sleep(5)
    cluster.connect(bob, networks)
    bob.reset_gateway(bob_gateway.address("bob"))
    check_sessions(bob, {})

    LOGGER.info("Testing ping after reconnect")
    time.sleep(1)
    check_sessions(bob, {server.address()})

    try:
        alice.ping(bob.node_id)
    except Exception as excinfo:
        pytest.fail(f"Unexpected exception raised: {excinfo}")


<<<<<<< HEAD

=======
>>>>>>> 76ee8835
def check_sessions(client: Client, expected_sessions: Set[Any] | Dict[Any, Any]):
    client_sessions = client.sessions()
    LOGGER.info(f"Sessions: {client_sessions}")
    actual_sessions = {session["address"] for session in client_sessions["sessions"]}
    assert len(expected_sessions) == 0 and len(actual_sessions) == 0 or expected_sessions == actual_sessions<|MERGE_RESOLUTION|>--- conflicted
+++ resolved
@@ -109,14 +109,7 @@
     networks_0 = cluster.disconnect(client_0)
     time.sleep(5)
     cluster.connect(client_0, networks_0)
-<<<<<<< HEAD
     check_sessions(client_0, {})
-=======
-    cluster.connect(alice, networks_alice)
-    #     check_sessions(client_0, {})
-    #     check_sessions(bob, {})
-    #     check_sessions(alice, {})
->>>>>>> 76ee8835
 
     LOGGER.info("Testing server session is restored")
     time.sleep(5)
@@ -157,11 +150,6 @@
     except Exception as excinfo:
         pytest.fail(f"Unexpected exception raised: {excinfo}")
 
-
-<<<<<<< HEAD
-
-=======
->>>>>>> 76ee8835
 def check_sessions(client: Client, expected_sessions: Set[Any] | Dict[Any, Any]):
     client_sessions = client.sessions()
     LOGGER.info(f"Sessions: {client_sessions}")
