--- conflicted
+++ resolved
@@ -53,12 +53,9 @@
 structopt = "0.3"
 clap = "4.3.19"
 tokio = { version = "1", features = ["fs", "io-util", "signal"] }
-<<<<<<< HEAD
 thiserror = "1.0.44"
-=======
 ya-relay-server = { path="../server" }
 env_logger = "0.10.0"
->>>>>>> 5cfe4986
 
 [features]
 default = []
