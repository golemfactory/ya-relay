[package]
name = "ya-relay-client"
version = "0.6.0"
authors = ["Golem Factory <contact@golem.network>"]
edition = "2018"
license = "LGPL-3.0"
description = "Client for hybrid Net communication protocol"
repository = "https://github.com/golemfactory/ya-relay"

[dependencies]
<<<<<<< HEAD
#ya-relay-stack = "0.5.0"
ya-relay-stack = { path = "../crates/stack" }
# ya-relay-core = "0.4.0"
ya-relay-core = { path = "../crates/core" }
ya-relay-proto = "0.4.2"
=======
ya-relay-stack = { workspace = true }
ya-relay-proto = { workspace = true }
ya-relay-core = { workspace = true }

>>>>>>> 5fb8244a
ya-packet-trace = "0.1.0"

anyhow = "1.0"
async-trait = "0.1"
chrono = "0.4"
derive_more = "0.99"
educe = "0.4"
futures = "0.3"
humantime = "2.1"
log = "0.4"
metrics = "0.21"
num_cpus = "1.15"
strum = "0.25"
strum_macros = "0.25"
thiserror = "1.0"
tokio = { version = "1", features = ["net", "sync", "macros", "time", "rt"] }
tokio-stream = "0.1.8"
url = "2.1"
backoff = { version = "0.4.0", features = ["tokio"] }
hex = "0.4.3"
parking_lot = "0.12.1"


[dev-dependencies]
ya-relay-core = { workspace = true, features = ["test-utils"] }

actix-rt = "2.7"
actix-web = "4.3"
bytesize = "1.1"
dotenv = "0.15"
csv = "1"
humantime = "2.1"
<<<<<<< HEAD
prettytable-rs = "0.10"
=======
lazy_static = "1.4"
prettytable-rs = "0.8"
>>>>>>> 5fb8244a
rand = "0.8.5"
serde = "1.0"
serde_json = "1.0"
serde_with = "3.2"
simple-logging = "2.0"
structopt = "0.3"
clap = "4.3.19"
tokio = { version = "1", features = ["fs", "io-util", "signal"] }
thiserror = "1.0.44"
env_logger = "0.10.0"

[features]
default = []
packet-trace-enable = ["ya-packet-trace/enable"]
test-utils = []<|MERGE_RESOLUTION|>--- conflicted
+++ resolved
@@ -8,18 +8,10 @@
 repository = "https://github.com/golemfactory/ya-relay"
 
 [dependencies]
-<<<<<<< HEAD
-#ya-relay-stack = "0.5.0"
-ya-relay-stack = { path = "../crates/stack" }
-# ya-relay-core = "0.4.0"
-ya-relay-core = { path = "../crates/core" }
-ya-relay-proto = "0.4.2"
-=======
 ya-relay-stack = { workspace = true }
 ya-relay-proto = { workspace = true }
 ya-relay-core = { workspace = true }
 
->>>>>>> 5fb8244a
 ya-packet-trace = "0.1.0"
 
 anyhow = "1.0"
@@ -52,12 +44,8 @@
 dotenv = "0.15"
 csv = "1"
 humantime = "2.1"
-<<<<<<< HEAD
 prettytable-rs = "0.10"
-=======
 lazy_static = "1.4"
-prettytable-rs = "0.8"
->>>>>>> 5fb8244a
 rand = "0.8.5"
 serde = "1.0"
 serde_json = "1.0"
