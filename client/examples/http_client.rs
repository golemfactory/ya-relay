--- conflicted
+++ resolved
@@ -218,7 +218,6 @@
     Ok::<_, actix_web::Error>(HttpResponse::Ok().body(msg))
 }
 
-<<<<<<< HEAD
 #[get("/sessions")]
 async fn sessions(client_sender: web::Data<ClientWrap>) -> impl Responder {
     let msg = client_sender
@@ -235,7 +234,9 @@
         .map_err(ErrorInternalServerError)?;
 
     log::debug!("[sessions]: {}", msg);
-=======
+    Ok::<_, actix_web::Error>(HttpResponse::Ok().body(msg))
+}
+
 #[post("/transfer-file/{node_id}")]
 async fn transfer_file(
     node_id: web::Path<NodeId>,
@@ -270,16 +271,11 @@
         })?;
 
     log::debug!("[transfer-file]: {}", msg);
->>>>>>> e3411972
 
     Ok::<_, actix_web::Error>(HttpResponse::Ok().body(msg))
 }
 
-<<<<<<< HEAD
-async fn receiver_task(client: Client, pings: Pings) -> anyhow::Result<()> {
-=======
 async fn receiver_task(client: Client, messages: Messages) -> anyhow::Result<()> {
->>>>>>> e3411972
     let mut receiver = client
         .forward_receiver()
         .await
@@ -419,11 +415,9 @@
             .app_data(web::PayloadConfig::new(1024 * 1024 * 1024 * 4))
             .service(find_node)
             .service(ping)
-<<<<<<< HEAD
             .service(sessions)
-=======
             .service(transfer_file)
->>>>>>> e3411972
+
     })
     .workers(4)
     .bind(("0.0.0.0", port))?
