--- conflicted
+++ resolved
@@ -31,10 +31,6 @@
 use crate::transport::ForwardReceiver;
 
 use crate::session::session_traits::{SessionDeregistration, SessionRegistration};
-<<<<<<< HEAD
-use tokio::time::timeout;
-=======
->>>>>>> 5862b487
 use ya_relay_core::identity::Identity;
 use ya_relay_core::server_session::{Endpoint, NodeInfo, SessionId, TransportType};
 use ya_relay_core::udp_stream::{udp_bind, OutStream};
@@ -1503,14 +1499,6 @@
 
 #[cfg(test)]
 mod tests {
-<<<<<<< HEAD
-    use crate::raw_session::SessionType;
-    use crate::testing::init::MockSessionNetwork;
-    use std::time::Duration;
-    use ya_relay_core::server_session::TransportType;
-    use ya_relay_core::NodeId;
-    use ya_relay_proto::proto::Payload;
-=======
     use std::time::Duration;
 
     use tokio::time::timeout;
@@ -1520,7 +1508,6 @@
 
     use crate::raw_session::SessionType;
     use crate::testing::init::MockSessionNetwork;
->>>>>>> 5862b487
 
     #[actix_rt::test]
     async fn test_session_layer_happy_path() {
@@ -1565,7 +1552,7 @@
             .await
             .unwrap();
 
-        let forwarded = tokio::time::timeout(Duration::from_millis(300), receiver2.recv())
+        let forwarded = timeout(Duration::from_millis(300), receiver2.recv())
             .await
             .unwrap()
             .unwrap();
@@ -1583,7 +1570,7 @@
             .await
             .unwrap();
 
-        let forwarded = tokio::time::timeout(Duration::from_millis(300), receiver1.recv())
+        let forwarded = timeout(Duration::from_millis(300), receiver1.recv())
             .await
             .unwrap()
             .unwrap();
@@ -1696,7 +1683,7 @@
 
         // Function should finish in timeout and return error.
         assert!(
-            tokio::time::timeout(Duration::from_millis(4500), layer1.layer.session(layer2.id))
+            timeout(Duration::from_millis(4500), layer1.layer.session(layer2.id))
                 .await
                 .unwrap()
                 .is_err()
@@ -1718,7 +1705,7 @@
 
         // Function should finish in timeout and return error.
         assert!(
-            tokio::time::timeout(Duration::from_millis(4500), layer1.layer.session(layer2.id))
+            timeout(Duration::from_millis(4500), layer1.layer.session(layer2.id))
                 .await
                 .unwrap()
                 .is_err()
