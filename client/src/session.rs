mod expire;
mod keep_alive;
pub mod network_view;
pub mod session_initializer;
pub mod session_state;
pub mod session_traits;

use anyhow::{anyhow, bail};
use async_trait::async_trait;
use derive_more::Display;
use futures::future::{AbortHandle, LocalBoxFuture};
use futures::{FutureExt, SinkExt, TryFutureExt};
use metrics::{gauge, increment_counter};
use std::cmp::{max, min};
use std::collections::{HashMap, HashSet, VecDeque};
use std::convert::{TryFrom, TryInto};
use std::net::SocketAddr;
use std::sync::{Arc, Mutex, Weak};
use std::thread::sleep;
use std::time::{Duration, Instant};
use tokio::sync::RwLock;

use self::expire::track_sessions_expiration;
use self::keep_alive::keep_alive_server_session;
use self::network_view::{NetworkView, SessionLock, SessionPermit, Validity};
use self::session_state::{RelayedState, ReverseState, SessionState};
use crate::client::{ClientConfig, Forwarded};
use crate::direct_session::{DirectSession, NodeEntry};
use crate::dispatch::{dispatch, Handler};
use crate::encryption::Encryption;
use crate::error::{ProtocolError, ResultExt, SessionError, SessionInitError, SessionResult};
use crate::metrics::{metric_session_established, TARGET_ID};
use crate::raw_session::{RawSession, SessionType};
use crate::routing_session::{NodeRouting, RoutingSender};
use crate::session::session_initializer::SessionInitializer;
use crate::transport::ForwardReceiver;

use crate::error::SenderError::Session;
use crate::session::session_traits::{SessionDeregistration, SessionRegistration};
use ya_relay_core::identity::Identity;
use ya_relay_core::server_session::{Endpoint, NodeInfo, SessionId, TransportType};
use ya_relay_core::udp_stream::{udp_bind, OutStream};
use ya_relay_core::utils::spawn_local_abortable;
use ya_relay_core::{challenge, NodeId};
use ya_relay_proto::codec::PacketKind;
use ya_relay_proto::proto;
use ya_relay_proto::proto::control::disconnected::By;
use ya_relay_proto::proto::control::ReverseConnection;
use ya_relay_proto::proto::{is_direct_message, Forward, RequestId, SlotId};
use ya_relay_stack::Channel;

type ReqFingerprint = (Vec<u8>, u64);

/// Describes which method was used to establish connection.
/// Numbers mapping is used on Grafana metrics. 0 is reserved for no session.
#[derive(Copy, Clone, Display, PartialEq, Eq)]
pub enum ConnectionMethod {
    Direct = 1,
    Reverse = 2,
    Relay = 3,
    // Here should be NAT punching type(s) defined in the future
}

/// Responsible for establishing/receiving connections from other Nodes and providing API,
/// that hides details, how the packets are routed to desired location.
///
/// There are 3 methods `SessionLayer` can use, to establish communication with other Node:
/// - Direct p2p connection - method is used when other Node has public ports and we can connect
///   with him directly
/// - Reverse connection - used when we have public ports but other Node doesn't. In this scenario
///   we use relay server to facilitate the connection. Our Node sends `ReverseConnection` message
///   which is proxied to other Node by relay. Than other Node tries to connect to us.
/// - Relayed connection - we use relay server to forward packets to destination Node. This method
///   is used when other options are not available.
///
/// Calling [`SessionLayer::session`] establishes session and returns [`RoutingSender`] struct, which should
/// be used to send data to destination Node. [`RoutingSender`] has ability to re-establish session,
/// if it was lost in the meantime.
///
/// [`RoutingSender`] is designed with possibility to use many relay servers at the same time.
/// If session with one relay will be closed, [`RoutingSender`] can update it's routing information
/// in a transparent way, so external layers won't notice the change, when sending subsequent packets.
/// Thanks to this [`TcpLayer`] doesn't have to close Tcp connection even if underlying session is closed.  
#[derive(Clone)]
pub struct SessionLayer {
    pub config: Arc<ClientConfig>,
    /// Could be just `Option<OutStream>` but then we are not able to drop all senders
    /// when we are copying `SessionLayer`, what prevents clean shutdown.
    sink: Arc<Mutex<Option<OutStream>>>,

    pub(crate) state: Arc<RwLock<SessionLayerState>>,

    pub(crate) registry: NetworkView,
    ingress_channel: Channel<Forwarded>,

    // TODO: Could be per `Session`?
    processed_requests: Arc<Mutex<VecDeque<ReqFingerprint>>>,
}

#[derive(Default)]
pub struct SessionLayerState {
    /// If address is None after registering endpoints on Server, that means
    /// we don't have public IP.
    public_addr: Option<SocketAddr>,
    /// Equals to `None` when not listening
    pub(crate) bind_addr: Option<SocketAddr>,

    /// Maps contains mapping for default and secondary identities.
    pub nodes: HashMap<NodeId, Arc<NodeRouting>>,
    pub p2p_sessions: HashMap<SocketAddr, Arc<DirectSession>>,
    pub p2p_nodes: HashMap<NodeId, Arc<DirectSession>>,

    pub(crate) init_protocol: Option<SessionInitializer>,

    // Collection of background tasks that must be stopped on shutdown.
    pub handles: Vec<AbortHandle>,
}

#[async_trait(?Send)]
impl SessionRegistration for SessionLayer {
    /// Registers initialized session to be ready to use.
    async fn register_session(
        &self,
        addr: SocketAddr,
        id: SessionId,
        node_id: NodeId,
        identities: Vec<Identity>,
    ) -> anyhow::Result<Arc<DirectSession>> {
        log::trace!("Calling register_session {id} [{node_id}] ({addr})");

        let session = RawSession::new(addr, id, self.out_stream()?);

        // We need a check this, because relay doesn't return identities list
        // and we don't have its public key (because relay doesn't have one).
        // We should move into direction, that there is no difference between p2p session and relay.
        // It could be possible to do this in backward compatibility manner, meaning that both new and
        // old Nodes could talk with new relay, but new Nodes couldn't cooperate with old relay.
        let is_relay = identities.is_empty();
        let direct = if is_relay {
            DirectSession::new_relay(node_id, session.clone()).map_err(|e| {
                anyhow!("Registering relay session for node [{node_id}] ({addr}): {e}")
            })?
        } else {
            DirectSession::new(node_id, identities.clone().into_iter(), session.clone())
                .map_err(|e| anyhow!("Registering session for node [{node_id}]: {e}"))?
        };

        let default_id = identities
            .iter()
            .find(|ident| ident.node_id == node_id)
            .cloned()
            .ok_or(anyhow!(
                "DirectSession constructor expects default id on identities list."
            ));

        let routing = match default_id {
            Ok(default_id) => Some(NodeRouting::new(
                NodeEntry::<Identity> {
                    default_id,
                    identities,
                },
                direct.clone(),
                Encryption {
                    crypto: self.config.crypto.clone(),
                },
            )),
            Err(_) if is_relay => None,
            Err(e) => bail!(e),
        };

        {
            let mut state = self.state.write().await;
            state.p2p_sessions.insert(session.remote, direct.clone());

            for id in &direct.owner.identities {
                state.p2p_nodes.insert(*id, direct.clone());

                if let Some(routing) = routing.clone() {
                    state.nodes.insert(*id, routing);
                }
            }

            log::trace!("Saved node session {id} [{node_id}] {addr}")
        }
        Ok(direct)
    }

    async fn register_routing(&self, routing: Arc<NodeRouting>) -> anyhow::Result<()> {
        log::trace!(
            "Calling `register_routing` for Node [{}]",
            routing.node.default_id.node_id
        );

        let route = routing
            .route
            .upgrade()
            .ok_or(anyhow!("`DirectSession` was closed"))?;

        let server_id = route.owner.default_id;
        let addr = route.raw.remote;

        let mut state = self.state.write().await;
        for id in &routing.node.identities {
            let node_id = id.node_id;
            state.nodes.insert(node_id, routing.clone());

            log::debug!(
                "Registered node [{node_id}] routing through server [{server_id}] ({addr})"
            );
        }
        Ok(())
    }
}

#[async_trait(?Send)]
impl SessionDeregistration for SessionLayer {
    async fn unregister(&self, node_id: NodeId) {
        log::debug!("Unregistering Node [{node_id}]");

        let direct = {
            let mut state = self.state.write().await;

            let mut ids = HashSet::<NodeId>::new();
            let routing = state.nodes.get(&node_id).cloned();
            let direct = state.p2p_nodes.get(&node_id).cloned();

            if let Some(routing) = &routing {
                ids.extend(routing.node.identities.iter().map(|entry| entry.node_id))
            }

            if let Some(direct) = &direct {
                log::debug!(
                    "Disconnecting [{node_id}] - removing session: {} ({})",
                    direct.raw.id,
                    direct.raw.remote
                );

                state.p2p_sessions.remove(&direct.raw.remote);

                // List of ids should be the same in `NodeRouting` and `DirectSession`
                // we are using both to make sure we removed everything.
                ids.extend(direct.owner.identities.iter())
            }

            for id in ids {
                log::debug!("Disconnecting [{node_id}] - removing entries for identity: {id}");

                state.p2p_nodes.remove(&id);
                // `NodeRouting` will be dropped here and all `RoutingSender` containing `Weak<NodeRouting>`
                // pointing to this Node will lose connection.
                if let Some(direct) = state
                    .nodes
                    .remove(&id)
                    .and_then(|routing| routing.route.upgrade())
                {
                    // In case we had relayed connection, we remove entry from session used for this.
                    direct.remove(&id).ok();
                }
            }

            direct
        };

        if let Some(direct) = direct {
            self.unregister_session(direct).await;
        } else {
            increment_counter!("ya-relay.client.session.closed", TARGET_ID => node_id.to_string());
        }
    }

    /// Closing session but without state changes.
    /// Function is separated for 2 reasons:
    /// - To allow spawning in separate thread, so dropping future that initiated disconnection
    ///   won't result in unfinished
    /// - To use this function as part of `unregister` (which changes state itself so we can't
    ///   do this for the second time)
    async fn unregister_session(&self, session: Arc<DirectSession>) {
        log::info!(
            "Closing session {} with [{}] ({})",
            session.raw.id,
            session.owner.default_id,
            session.raw.remote
        );

        // Notifies other Node that we are closing connection. This is only graceful optimization.
        // Node should handle disconnected Nodes properly even if he won't be notified.
        session.raw.disconnect().await.ok();

        let forwards = session.list();
        {
            let mut state = self.state.write().await;
            for id in &session.owner.identities {
                state.p2p_nodes.remove(id);
                state.nodes.remove(id);
            }
            state.p2p_sessions.remove(&session.raw.remote);

            for id in forwards.iter().flat_map(|entry| entry.identities.iter()) {
                state.nodes.remove(id);
            }
        }

        let target_id = session.owner.default_id.to_string();
        gauge!("ya-relay.client.session.type", ConnectionMethod::no_connection(), TARGET_ID => target_id.clone());
        increment_counter!("ya-relay.client.session.closed", TARGET_ID => target_id);

        log::info!(
            "Session {} with [{}] ({}) closed",
            session.raw.id,
            session.owner.default_id,
            session.raw.remote
        );
    }

    /// Function doesn't wait for abort to finish.
    async fn abort_initializations(&self, remote: SocketAddr) -> Result<(), SessionError> {
        log::trace!("Called `abort_initializations` for {remote}");

        let entry = match self.registry.get_entry_by_addr(&remote).await {
            None => {
                return Err(SessionError::NotFound(format!(
                    "Can't find `NodeView` by addr {remote}"
                )))
            }
            Some(entry) => entry,
        };

        entry.abort_initialization().await;

        let protocol = self.get_protocol().await?;
        if let Some(session) = protocol.get_temporary_session(&remote).await {
            session.disconnect().await.ok();
            protocol.cleanup_initialization(&session.id).await;
            return Ok(());
        }
        Ok(())
    }
}

impl SessionLayer {
    pub fn new(config: Arc<ClientConfig>) -> SessionLayer {
        let state = SessionLayerState::default();

        SessionLayer {
            sink: Arc::new(Mutex::new(None)),
            config,
            state: Arc::new(RwLock::new(state)),
            registry: Default::default(),
            ingress_channel: Default::default(),
            processed_requests: Arc::new(Mutex::new(VecDeque::new())),
        }
    }

    pub async fn spawn(&mut self) -> anyhow::Result<SocketAddr> {
        self.spawn_with_dispatcher(self.clone()).await
    }

    /// Function split from `spawn` to enable mocking and capturing packets, before they reach `SessionLayer`.
    pub(crate) async fn spawn_with_dispatcher(
        &mut self,
        handler: impl Handler + Clone + 'static,
    ) -> anyhow::Result<SocketAddr> {
        let (stream, sink, bind_addr) = udp_bind(&self.config.bind_url).await?;

        {
            *self.sink.lock().unwrap() = Some(sink.clone());
        }

        let mut handles: Vec<AbortHandle> = Vec::from([
            spawn_local_abortable(dispatch(handler, stream)),
            spawn_local_abortable(track_sessions_expiration(self.clone())),
        ]);

        if self.config.auto_connect && !self.config.auto_connect_fail_fast {
            handles.push(spawn_local_abortable(keep_alive_server_session(
                self.clone(),
            )));
        } else {
            log::debug!("Keep alive server session not started");
        };

        {
            let mut state = self.state.write().await;

            state.bind_addr.replace(bind_addr);
            for h in handles {
                state.handles.push(h);
            }

            state.init_protocol = Some(SessionInitializer::new(
                self.config.clone(),
                self.clone(),
                sink,
            ));
        }

        Ok(bind_addr)
    }

    pub async fn shutdown(&mut self) -> anyhow::Result<()> {
        let (starting, abort_handles) = {
            let mut state = self.state.write().await;
            let starting = state.init_protocol.take();
            let handles = std::mem::take(&mut state.handles);
            (starting, handles)
        };

        for abort_handle in abort_handles {
            abort_handle.abort();
        }

        if let Some(mut starting) = starting {
            starting.shutdown().await;
        }

        // Close sessions simultaneously, otherwise shutdown could last too long.
        let sessions = self.sessions().await;
        futures::future::join_all(
            sessions
                .into_iter()
                .filter_map(|session| session.upgrade())
                .map(|session| self.unregister_session(session)),
        )
        .await;

        let out_stream = { self.sink.lock().unwrap().take() };
        if let Some(mut out_stream) = out_stream {
            if let Err(e) = out_stream.close().await {
                log::warn!("Error closing socket (output stream). {e}");
            }
        }

        self.registry.shutdown().await;
        Ok(())
    }

    pub async fn is_p2p(&self, node_id: NodeId) -> bool {
        match self.get_node_routing(node_id).await {
            None => false,
            Some(routing) => routing.session_type() == SessionType::P2P,
        }
    }

    pub async fn remote_id(&self, addr: &SocketAddr) -> Option<NodeId> {
        let state = self.state.read().await;
        state
            .p2p_sessions
            .get(addr)
            .map(|direct| direct.owner.default_id)
    }

    pub async fn list_connected(&self) -> Vec<NodeId> {
        let state = self.state.read().await;
        state.nodes.keys().cloned().collect()
    }

    pub async fn default_id(&self, node_id: NodeId) -> Option<NodeId> {
        self.registry.get_entry(node_id).await.map(|entry| entry.id)
    }

    pub async fn get_public_addr(&self) -> Option<SocketAddr> {
        self.state.read().await.public_addr
    }

    pub async fn set_public_addr(&self, addr: Option<SocketAddr>) {
        self.state.write().await.public_addr = addr;
    }

    pub async fn get_local_addr(&self) -> Option<SocketAddr> {
        self.state.read().await.bind_addr
    }

    pub fn receiver(&self) -> Option<ForwardReceiver> {
        self.ingress_channel.receiver()
    }

    /// Doesn't try to initialize session. `None` if session didn't exist.
    pub async fn get_node_routing(&self, node_id: NodeId) -> Option<RoutingSender> {
        let state = self.state.read().await;
        state
            .nodes
            .get(&node_id)
            .cloned()
            .map(|routing| RoutingSender::from_node_routing(node_id, routing, self.clone()))
    }

    pub async fn sessions(&self) -> Vec<Weak<DirectSession>> {
        let state = self.state.read().await;
        state.p2p_sessions.values().map(Arc::downgrade).collect()
    }

    pub async fn find_session(&self, addr: SocketAddr) -> Option<Arc<DirectSession>> {
        let state = self.state.read().await;
        state.p2p_sessions.get(&addr).cloned()
    }

    /// Queries information about Node from relay server.
    /// Information is cached in `NetworkView` and will be returned from there.
    /// From time to time query to relay server will be made to check if it is up to date.
    pub async fn query_node_info(&self, node_id: NodeId) -> anyhow::Result<NodeInfo> {
        if let Some(entry) = self.registry.get_entry(node_id).await {
            // TODO: Probably we should still use outdated info if we are not able to query
            //       relay server. This could make network more resilient.
            match entry.info().await {
                Validity::UpToDate(info) => return Ok(info),
                Validity::UpdateRecommended(_) => {}
            };
        }

        log::trace!("Querying Node [{node_id}] info, because it might be outdated.");

        let server_session = self
            .server_session()
            .await
            .map_err(|e| anyhow!("Failed to get relay server session: {e}"))?;
        let node = server_session
            .raw
            .find_node(node_id)
            .await
            .map_err(|e| anyhow!("Failed to find Node on relay server: {e}"))?;

        let info =
            NodeInfo::try_from(node).map_err(|e| anyhow!("Failed to convert NodeInfo: {e}"))?;

        self.registry
            .update_entry(info.clone())
            .await
            .map_err(|e| SessionError::Internal(format!("NetworkView update failed: {e}")))?;
        Ok(info)
    }

    /// Disconnects from provided Node and all secondary identities.
    /// If we had p2p session with Node, it will be closed.
    /// TODO: Function should be abort-safe
    /// TODO: `disconnect` shouldn't fail, because there is no reasonable reaction to this case.
    ///       This function must leave everything in clean state.
    pub async fn disconnect(&self, node_id: NodeId) -> Result<(), SessionError> {
        log::info!("Disconnecting Node [{node_id}]");

        // Note: This function shouldn't return before changing state to `Closed` (abort-safety).
        let entry = self.registry.guard(node_id, &[]).await;
        entry.transition(SessionState::Closing).await?;
        self.unregister(node_id).await;
        entry.transition(SessionState::Closed).await?;
        Ok(())
    }

    pub async fn close_session(&self, session: Arc<DirectSession>) -> Result<(), SessionError> {
        let myself = self.clone();
        // Makes function abort-safe. Dropping this future won't stop execution
        // of closing function.
        tokio::task::spawn_local(async move {
            let entry = myself.registry.guard(session.owner.default_id, &[]).await;

            entry.transition(SessionState::Closing).await?;
            myself.unregister_session(session).await;
            entry.transition(SessionState::Closed).await?;
            Ok(())
        })
        .await
        .map_err(|e| SessionError::Unexpected(e.to_string()))?
    }

    pub(crate) async fn close_server_session(&self) -> bool {
        if let Ok(session) = self.server_session().await {
            if self.close_session(session).await.is_ok() {
                return true;
            }
        }
        false
    }

    pub async fn session(&self, node_id: NodeId) -> Result<RoutingSender, SessionError> {
        self.session_filtered_connection_methods(node_id, vec![])
            .await
    }

    /// Returns `RoutingSender` which can be used to send packets to desired Node.
    /// Creates session with Node if necessary. Function will choose the most optimal
    /// route to destination.
    pub async fn session_filtered_connection_methods(
        &self,
        node_id: NodeId,
        dont_use: Vec<ConnectionMethod>,
    ) -> Result<RoutingSender, SessionError> {
        log::trace!("Requested session with [{node_id}]");

        if let Some(routing) = self.get_node_routing(node_id).await {
            // Why we need this ugly solution? Can't we just return `RoutingSender`?
            // The problem is that we can never have full knowledge about other Node's state.
            // And we don't know what he knows about our state. It is possible, that other Node will
            // send packets earlier, because he thinks, that connection is ready.
            // To handle this, we need to have routing already registered in `SessionLayer`.
            // But at the same time, we don't know if we can start sending packets, so from our
            // perspective session is not established fully.
            // That's why we need to wait here for established state, despite having all data structures
            // in place.
            // And there is second reason: if we have many threads waiting for session, than someone who
            // will come later, will get through, but the rest of threads would wait for `Established` state.
            self.await_connected(node_id).await?;

            log::trace!("Resolving Node [{node_id}]. Returning already existing connection (route = {} ({})).", routing.route(), routing.session_type());
            return Ok(routing);
        }

        log::trace!("Node [{node_id}] not found in routing tables. Trying to establish session...");

        // Query relay server for Node information, we need to find out default id and aliases.
        let info = self
            .query_node_info(node_id)
            .await
            .map_err(|e| SessionError::NotFound(format!("Error querying node {node_id}: {e}")))?;

        if info.identities.is_empty() {
            return Err(SessionError::Unexpected(format!(
                "No default id from relay response for [{node_id}]"
            )));
        }

        let remote_id = info.identities[0].node_id;

        if remote_id == self.config.node_id {
            return Err(SessionError::BadRequest(format!(
                "Remote id [{remote_id}] belongs to this node."
            )));
        }

        if node_id != remote_id {
            log::debug!("Resolving [{node_id}] as alias of [{remote_id}]");
        }

        // TODO: Should we filter addresses or reject attempt to connect?
        //       In previous implementation we were filtering, but rationale is unknown.
        let addrs: Vec<SocketAddr> = self.filter_own_addresses(&info.endpoints).await;
        let this = self.clone();

        let session = match self.registry.lock_outgoing(remote_id, &addrs, this).await {
            SessionLock::Permit(mut permit) => {
                log::trace!("Acquired `SessionPermit` to init session with [{remote_id}]");
                let myself = self.clone();

                // Caller of `SessionLayer:session` can drop function execution at any time, but
                // other threads can be waiting for initialization as well. That's why we initialize
                // session in other task and wait for finish.
                tokio::task::spawn_local(async move {
                    permit
                        .collect_results(
                            permit
<<<<<<< HEAD
                                .run_abortable(myself.resolve(remote_id, &permit, &[ConnectionMethod::Reverse, ConnectionMethod::Direct]))
=======
                                .run_abortable(myself.resolve(remote_id, &permit, &dont_use))
>>>>>>> feaece37
                                .await,
                        )
                        .on_err(|e| log::info!("Failed init session with {remote_id}. Error: {e}"))
                })
                .await
                .map_err(|e| SessionError::Unexpected(e.to_string()))?
            }
            SessionLock::Wait(mut waiter) => waiter.await_for_finish().await,
        }
        .map_err(|e| SessionError::Generic(e.to_string()))?;

        session.raw.dispatcher.handle_error(
            proto::StatusCode::Unauthorized as i32,
            true,
            self.clone(),
            Arc::downgrade(&session),
            Self::error_handler(),
        );

        self.get_node_routing(node_id)
            .await
            .ok_or(SessionError::Internal(format!(
                "Session with [{remote_id}] closed immediately after establishing."
            )))
    }

    fn error_handler() -> fn(i32, SessionLayer, Weak<DirectSession>) -> LocalBoxFuture<'static, ()>
    {
        move |code: i32, layer: SessionLayer, session: Weak<DirectSession>| {
            async move {
                if let Some(session) = session.upgrade() {
                    layer.close_session(session).await;
                }
                log::trace!("[session-layer]: handle_error {code}");
            }
            .boxed_local()
        }
    }

    pub async fn server_session(&self) -> Result<Arc<DirectSession>, SessionError> {
        // A little bit dirty hack, that we give default NodeId (0x00) for relay server.
        // TODO: In the future relays should have regular NodeId
        let remote_id = NodeId::default();
        let addr = self.config.srv_addr;
        let this = self.clone();

        log::trace!("Requested Relay server session with [{remote_id}] ({addr}).");

        if let Some(session) = { self.state.read().await.p2p_sessions.get(&addr).cloned() } {
            log::trace!("Resolving Relay server session. Returning already existing connection ([{}] ({})).", session.owner.default_id, session.raw.remote);
            return Ok(session);
        }

        log::trace!("Relay [{remote_id}] not found. Trying to establish session...");

        let session = match self.registry.lock_outgoing(remote_id, &[addr], this).await {
            SessionLock::Permit(mut permit) => {
                let myself = self.clone();

                // Caller of `SessionLayer:session` can drop function execution at any time, but
                // other threads can be waiting for initialization as well. That's why we initialize
                // session in other task and wait for finish.
                tokio::task::spawn_local(async move {
                    permit
                        .collect_results(
                            permit
                                .run_abortable(myself.try_server_session(remote_id, addr, &permit))
                                .await,
                        )
                        .on_err(|e| {
                            log::info!(
                                "Failed init relay session with {remote_id} ({addr}). Error: {e}"
                            )
                        })
                })
                .await
                .map_err(|e| SessionError::Unexpected(e.to_string()))?
            }
            SessionLock::Wait(mut waiter) => waiter.await_for_finish().await,
        }
        .map_err(|e| SessionError::Generic(e.to_string()))?;

        session.raw.dispatcher.handle_error(
            proto::StatusCode::Unauthorized as i32,
            true,
            self.clone(),
            Arc::downgrade(&session),
            Self::error_handler(),
        );

        // TODO: Make sure this functionality is replaced in new code.
        // let fast_lane = self.virtual_tcp_fast_lane.clone();
        // session.raw.on_drop(move || {
        //     fast_lane.borrow_mut().clear();
        // });

        Ok(session)
    }

    /// Resolves connection to target Node using the best method available.
    /// First tries to establish p2p session and uses relayed connection as a fallback.
    /// You can list (`dont_use` field) methods that shouldn't be attempted.
    /// This is necessary in case we react to `ReverseConnection` message, because otherwise,
    /// we could fall into infinite loop of `ReverseConnection` attempts.
    async fn resolve(
        &self,
        node_id: NodeId,
        permit: &SessionPermit,
        dont_use: &[ConnectionMethod],
    ) -> Result<Arc<DirectSession>, SessionError> {
        log::debug!("Resolving route to [{node_id}].");

        if !dont_use.contains(&ConnectionMethod::Direct) {
            log::debug!("Attempting to establish direct p2p connection with [{node_id}].");

            match self.try_direct_session(node_id, permit).await {
                Ok(session) => {
                    metric_session_established(node_id, ConnectionMethod::Direct);
                    return Ok(session);
                }
                Err(e) => {
                    log::warn!("Failed to establish direct p2p session with [{node_id}]. {e}");
                    permit
                        .registry
                        .transition(SessionState::RestartConnect)
                        .await?;
                }
            }
        } else {
            log::debug!("Omitting attempt to establish direct p2p connection with [{node_id}].");
        }

        if !dont_use.contains(&ConnectionMethod::Reverse) {
            log::debug!("Attempting to establish reverse p2p connection with [{node_id}].");

            match self.try_reverse_connection(node_id, permit).await {
                Ok(session) => {
                    metric_session_established(node_id, ConnectionMethod::Reverse);
                    return Ok(session);
                }
                Err(e) => {
                    log::warn!(
                        "Failed to establish reverse direct p2p session with [{node_id}]. {e}"
                    );
                    permit
                        .registry
                        .transition(SessionState::RestartConnect)
                        .await?;
                }
            }
        } else {
            log::debug!("Omitting attempt to establish reverse p2p connection with [{node_id}].");
        }

        log::debug!("All attempts to establish direct session with node [{node_id}] failed");

        // TODO: If one party has public IP, but previous resolution attempts failed, then we should
        //       consider if it would be better not to use relayed connection.
        //       If we are using relay, we don't know if other Node is reachable at all, until
        //       we establish TCP connection on higher layer. That means that on `SessionLayer` level,
        //       we are not aware if the relayed connection doesn't work.
        if !dont_use.contains(&ConnectionMethod::Relay) {
            log::info!("Attempting to use relay Server to forward packets to [{node_id}]");

            match self.try_relayed_connection(node_id, permit).await {
                Ok(session) => {
                    metric_session_established(node_id, ConnectionMethod::Relay);
                    return Ok(session);
                }
                Err(e) => log::debug!("Can't use relayed connection with [{node_id}]. {e}"),
            }
        } else {
            log::debug!("Not using relayed connection with [{node_id}].");
        }

        // TODO: We will always get this error if something fails. We need something better.
        Err(SessionError::Generic(format!(
            "All attempts to establish session with node [{node_id}] failed"
        )))
    }

    pub async fn try_server_session(
        &self,
        node_id: NodeId,
        addr: SocketAddr,
        permit: &SessionPermit,
    ) -> SessionResult<Arc<DirectSession>> {
        let protocol = self.get_protocol().await?;
        let session = match protocol.init_server_session(addr, permit).await {
            Ok(session) => session,
            Err(SessionInitError::Relay(_, e)) | Err(SessionInitError::P2P(_, e)) => return Err(e),
        };

        let endpoints = session.raw.register_endpoints(vec![]).await?;

        // If there is any (correct) endpoint on the list, that means we have public IP.
        if let Some(addr) = endpoints
            .into_iter()
            .find_map(|endpoint| endpoint.try_into().ok())
        {
            gauge!("ya-relay.client.public-address", 1.0);
            self.set_public_addr(Some(addr)).await;
        } else {
            gauge!("ya-relay.client.public-address", 0.0);
        }

        gauge!("ya-relay.client.session.type", ConnectionMethod::Direct.metric(), TARGET_ID => node_id.to_string());
        Ok(session)
    }

    pub async fn try_direct_session(
        &self,
        node_id: NodeId,
        permit: &SessionPermit,
    ) -> SessionResult<Arc<DirectSession>> {
        let protocol = self.get_protocol().await?;
        let addrs = permit.registry.public_addresses().await;
        if addrs.is_empty() {
            return Err(SessionError::NotApplicable(format!(
                "Node [{node_id}] has no public endpoints."
            )));
        }

        // Try to connect to remote Node's public endpoints.
        for addr in addrs {
            match protocol.init_p2p_session(addr, permit).await {
                Ok(session) => return Ok(session),
                Err(SessionInitError::Relay(_, e)) | Err(SessionInitError::P2P(_, e)) => {
                    log::debug!(
                        "Failed to establish p2p session with node [{node_id}], using address: {addr}. Error: {e}"
                    );
                }
            }
        }

        Err(SessionError::Generic(format!(
            "All attempts to establish direct session with node [{node_id}] failed"
        )))
    }

    async fn try_reverse_connection(
        &self,
        node_id: NodeId,
        permit: &SessionPermit,
    ) -> Result<Arc<DirectSession>, SessionError> {
        // We are trying to connect to Node without public IP. Send `ReverseConnection` message,
        // so Node will connect to us.
        if self.get_public_addr().await.is_none() {
            return Err(SessionError::NotApplicable(
                "We don't have public endpoints.".to_string(),
            ));
        }

        log::info!(
            "Request reverse connection. me={}, remote={node_id}",
            self.config.node_id,
        );

        // Must be called before we send `ReverseConnection` otherwise we might miss event
        // notifying us about incoming connection.
        let mut awaiting = permit.registry.awaiting_notifier();
        permit
            .registry
            .transition(SessionState::ReverseConnection(ReverseState::Awaiting))
            .await?;

        let server_session = self.server_session().await?;
        server_session.raw.reverse_connection(node_id).await?;

        log::debug!("ReverseConnection requested with node [{node_id}]");

        // Waiting for any message from other Node.
        // We don't want to wait for connection finish, because we would need longer timeout for this.
        // But if we won't receive any message from other Node, we would like to exit early,
        // to try out different connection methods.
        tokio::time::timeout(
            self.config.reverse_connection_tmp_timeout,
            awaiting.await_handshake(),
        )
        .await
        .map_err(|e| {
            SessionError::Timeout(format!(
                "Timeout ({}) elapsed when waiting for `ReverseConnection` handshake. {e}",
                humantime::format_duration(self.config.reverse_connection_tmp_timeout)
            ))
        })??;

        // If we have first handshake message from other node, we can wait with
        // longer timeout now, because we can hope, that this node is responsive.
        let result = tokio::time::timeout(
            self.config.reverse_connection_real_timeout,
            awaiting.await_reverse_finish(),
        )
        .await;

        match result {
            Ok(Ok(session)) => {
                log::info!("ReverseConnection - got session with node: [{node_id}]");
                Ok(session)
            }
            Ok(Err(e)) => {
                log::info!("ReverseConnection - failed to establish session with: [{node_id}]");
                Err(e)
            }
            Err(_) => {
                log::info!(
                    "ReverseConnection - waiting for session timed out ({}). Node: [{node_id}]",
                    humantime::format_duration(self.config.reverse_connection_real_timeout)
                );
                Err(SessionError::Timeout(format!(
                    "Not able to setup ReverseConnection within timeout with node: [{node_id}]"
                )))
            }
        }
    }

    async fn try_relayed_connection(
        &self,
        node_id: NodeId,
        permit: &SessionPermit,
    ) -> Result<Arc<DirectSession>, SessionError> {
        permit
            .registry
            .transition(SessionState::Relayed(RelayedState::Initializing))
            .await?;

        // Currently only single server supported. In the future we could use multiple
        // relays or use other p2p Nodes to forward traffic.
        // We could even route traffic through many Nodes/Servers at the same time.
        let server = self
            .server_session()
            .await
            .map_err(|e| SessionError::Relay(e.to_string()))?;

        let server_id = server.owner.default_id;
        let addr = server.raw.remote;

        // Information should be already cached in registry.
        let node = permit.registry.info().await.just_get();
        let slot: SlotId = node.slot;
        let ids = permit
            .registry
            .identities()
            .await
            .map_err(|e| SessionError::Internal(e.to_string()))?;

        log::info!("Using relay server [{server_id}] ({addr}) to forward packets to [{node_id}] (slot {slot})");

        server.register(ids.clone().into(), slot);

        let routing = NodeRouting::new(
            ids.clone(),
            server.clone(),
            Encryption {
                crypto: self.config.crypto.clone(),
            },
        );

        self.register_routing(routing)
            .await
            .map_err(|e| SessionError::Unexpected(e.to_string()))?;

        permit
            .registry
            .transition(SessionState::Relayed(RelayedState::Ready))
            .await?;
        Ok(server)
    }

    pub(crate) async fn await_connected(&self, node_id: NodeId) -> Result<(), SessionError> {
        log::trace!(
            "Session with Node [{node_id}] is registered. Waiting until it will be ready.."
        );

        let entry = self
            .registry
            .get_entry(node_id)
            .await
            .ok_or(SessionError::Internal(format!(
                "Entry for Node [{node_id}] not found, despite it should exits."
            )))?;
        entry.awaiting_notifier().await_for_finish().await?;
        Ok(())
    }

    pub async fn dispatch_session<'a>(
        &self,
        session_id: Vec<u8>,
        request_id: RequestId,
        from: SocketAddr,
        request: proto::request::Session,
    ) -> Result<(), SessionError> {
        log::trace!("Called `dispatch_session` by {from}.");

        let protocol = self.get_protocol().await?;
        let this = self.clone();

        if session_id.is_empty() {
            log::trace!("Received `Session` packet with empty session id from {from}. Handling init attempt..");

            // Empty `session_id` indicates attempt to initialize session.
            let remote_id = challenge::recover_default_node_id(&request)
                .map_err(|e| ProtocolError::RecoverId(e.to_string()))?;

            // TODO: Check if we don't have the session already. In such a case we should let other party
            //       establish session, but we must replace session as gracefully as possible on our side,
            //       to avoid breaking services that might use this connection (We shouldn't go through `Closed` state).
            //       When removing session information, we can't send disconnect by accident.

            return match self.registry.lock_incoming(remote_id, &[from], this).await {
                SessionLock::Permit(mut permit) => {
                    permit.collect_results(
                        permit
                            .run_abortable(protocol.new_session(request_id, from, &permit, request))
                            .await,
                    )?;
                    gauge!("ya-relay.client.session.type", ConnectionMethod::Direct.metric(), TARGET_ID => remote_id.to_string());
                    Ok(())
                }
                SessionLock::Wait(waiter) => {
                    // We didn't get lock, so probably other thread is in charge of initializing session.
                    // TODO: This could be situation, when both sides tried to initialize connection.
                    //       Maybe we should implement algorithm, which would decide, who has precedence.
                    //       It could be based on some kind of ordering according to NodeIds.
                    log::debug!("Handling Session packet: Initialization is already in progress.. State: {}", waiter.registry.state().await);
                    Ok(())
                }
            };
        }

        let session_id = SessionId::try_from(session_id.clone())
            .map_err(|e| ProtocolError::InvalidSessionId(session_id, e.to_string()))?;
        protocol
            .existing_session(session_id, request_id, from, request)
            .await
    }

    /// TODO: Don't respond to ping when we don't have session with other Node.
    ///       In this case we should probably send disconnect, so the other Node will re-establish
    ///       session.
    ///       This doesn't work with relay, which sends ping to find out if we have public IP.
    pub async fn on_ping(
        &self,
        session_id: Vec<u8>,
        request_id: RequestId,
        from: SocketAddr,
        _request: proto::request::Ping,
    ) {
        let packet = proto::Packet::response(
            request_id,
            session_id,
            proto::StatusCode::Ok,
            proto::response::Pong {},
        );

        if let Err(e) = self.send(packet, from).await {
            log::warn!("Unable to send Pong to {from}: {e}");
        }
    }

    pub async fn on_disconnected(
        &self,
        session_id: Vec<u8>,
        from: SocketAddr,
        by: By,
    ) -> anyhow::Result<()> {
        log::trace!("Handling `Disconnected` from {from}");

        // SessionId should be valid, otherwise this is some unknown session
        // so we should be cautious, when processing it.
        let session_id = SessionId::try_from(session_id)?;

        if let Ok(node) = match by {
            By::Slot(id) => match self.find_session(from).await {
                // TODO: It's necessary to unregister routing as well.
                Some(session) => session.remove_by_slot(id),
                None => Err(anyhow!("Session with {from} not found")),
            },
            By::NodeId(id) => NodeId::try_from(&id).map_err(anyhow::Error::from),
            // We will disconnect session responsible for sending message. Doesn't matter
            // what id was sent.
            By::SessionId(to_close) => {
                let to_close = SessionId::try_from(to_close)?;
                if to_close != session_id {
                    bail!("Session id mismatch. Sender: {session_id}, session to close: {to_close}. Might be exploit attempt..")
                }

                return match self.find_session(from).await {
                    Some(session) => {
                        if session.raw.id != session_id {
                            bail!("Unexpected Session id: {session_id}")
                        }

                        self.close_session(session).await.ok();
                        Ok(())
                    }
                    None => {
                        // If we didn't find established session, maybe we have temporary session
                        // during initialization.
                        Ok(self.abort_initializations(from).await?)
                    }
                };
            }
        } {
            log::info!("Node [{node}] disconnected from Relay. Stopping forwarding..");
            self.disconnect(node).await.ok();
        }
        Ok(())
    }

    pub async fn on_reverse_connection(
        &self,
        _session_id: Vec<u8>,
        from: SocketAddr,
        message: ReverseConnection,
    ) -> anyhow::Result<()> {
        let this = self.clone();
        let node_id = NodeId::try_from(&message.node_id).map_err(|e| {
            anyhow!(
                "ReverseConnection with invalid NodeId: {:?}. {e}",
                message.node_id
            )
        })?;

        if message.endpoints.is_empty() {
            bail!("Got ReverseConnection for Node [{node_id}] from {from} with no endpoints to connect to.")
        }

        let endpoints = self
            .filter_own_addresses(
                &message
                    .endpoints
                    .iter()
                    .cloned()
                    .filter_map(|e| e.try_into().ok())
                    .collect::<Vec<_>>(),
            )
            .await;

        log::info!(
            "Got ReverseConnection message from {from}. node={node_id}, endpoints={:?}",
            message.endpoints
        );

        let mut permit = match self.registry.lock_outgoing(node_id, &endpoints, this).await {
            SessionLock::Permit(permit) => permit,
            // In this connection is already in progress
            SessionLock::Wait(_waiter) => return Ok(()),
        };

        // Don't try to use `ReverseConnection`, when handling `ReverseConnection`.
        // We don't want `Relayed` connection as well, because other Node can use it if he wants.
        permit
            .collect_results(
                permit
                    .run_abortable(self.resolve(
                        node_id,
                        &permit,
                        &[ConnectionMethod::Reverse, ConnectionMethod::Relay],
                    ))
                    .await,
            )
            .map_err(|e| {
                anyhow!("Failed to resolve ReverseConnection. node_id={node_id} error={e}")
            })?;

        log::trace!("ReverseConnection succeeded: {:?}", message);
        Ok(())
    }

    async fn send(&self, packet: impl Into<PacketKind>, addr: SocketAddr) -> anyhow::Result<()> {
        let mut stream = self.out_stream()?;
        Ok(stream.send((packet.into(), addr)).await?)
    }

    pub(crate) fn record_duplicate(&self, session_id: Vec<u8>, request_id: u64) {
        const REQ_DEDUPLICATE_BUF_SIZE: usize = 32;

        let mut processed_requests = self.processed_requests.lock().unwrap();
        processed_requests.push_back((session_id, request_id));
        if processed_requests.len() > REQ_DEDUPLICATE_BUF_SIZE {
            processed_requests.pop_front();
        }
    }

    pub(crate) fn is_request_duplicate(&self, session_id: &Vec<u8>, request_id: u64) -> bool {
        self.processed_requests
            .lock()
            .unwrap()
            .iter()
            .any(|(sess_id, req_id)| *req_id == request_id && sess_id == session_id)
    }

    async fn get_protocol(&self) -> Result<SessionInitializer, SessionError> {
        match self.state.read().await.init_protocol.clone() {
            None => Err(SessionError::Internal(
                "`SessionProtocol` empty (not initialized?)".to_string(),
            )),
            Some(protocol) => Ok(protocol),
        }
    }

    async fn send_disconnect(&self, session_id: SessionId, addr: SocketAddr) -> anyhow::Result<()> {
        // Don't use temporary session, because we don't want to initialize session
        // with this address, nor receive the response.
        let session = RawSession::new(addr, session_id, self.out_stream()?);
        session.disconnect().await
    }

    pub fn out_stream(&self) -> anyhow::Result<OutStream> {
        self.sink
            .lock()
            .unwrap()
            .clone()
            .ok_or_else(|| anyhow!("Network sink not initialized"))
    }

    async fn filter_own_addresses(&self, endpoints: &[Endpoint]) -> Vec<SocketAddr> {
        let own_addrs: Vec<_> = {
            let state = self.state.read().await;
            vec![state.bind_addr, state.public_addr]
                .into_iter()
                .flatten()
                .collect()
        };
        endpoints
            .iter()
            .cloned()
            .map(|e| e.address)
            .filter(|a| !own_addrs.iter().any(|o| o == a))
            .collect()
    }
}

impl Handler for SessionLayer {
    fn dispatcher(&self, from: SocketAddr) -> LocalBoxFuture<Option<Arc<RawSession>>> {
        async move {
            if let Ok(protocol) = self.get_protocol().await {
                protocol.get_temporary_session(&from).await
            } else {
                None
            }
        }
        .boxed_local()
    }

    fn session(&self, from: SocketAddr) -> LocalBoxFuture<Option<Arc<DirectSession>>> {
        let handler = self.clone();
        async move {
            let state = handler.state.read().await;
            state.p2p_sessions.get(&from).cloned()
        }
        .boxed_local()
    }

    fn on_control(
        self,
        session_id: Vec<u8>,
        control: proto::Control,
        from: SocketAddr,
    ) -> Option<LocalBoxFuture<'static, ()>> {
        if let Some(kind) = control.kind {
            let fut = match kind {
                ya_relay_proto::proto::control::Kind::ReverseConnection(message) => {
                    let myself = self;
                    tokio::task::spawn_local(async move {
                        myself
                            .on_reverse_connection(session_id, from, message)
                            .await
                            .map_err(|e| log::warn!("Error handling `ReverseConnection`: {e}"))
                            .ok();
                    });
                    return None;
                }
                ya_relay_proto::proto::control::Kind::PauseForwarding(_) => async move {
                    match self.find_session(from).await {
                        Some(session) => {
                            log::debug!(
                                "Forwarding paused for session {} ({from})",
                                session.raw.id
                            );
                            session.pause_forwarding().await;
                        }
                        None => {
                            log::warn!("Cannot pause forwarding: session with {from} not found")
                        }
                    }
                }
                .boxed_local(),
                ya_relay_proto::proto::control::Kind::ResumeForwarding(_) => async move {
                    match self.find_session(from).await {
                        Some(session) => {
                            log::debug!("Forwarding resumed for session {}", session.raw.id);
                            session.resume_forwarding().await;
                        }
                        None => {
                            log::warn!("Cannot resume forwarding: session with {from} not found")
                        }
                    }
                }
                .boxed_local(),
                ya_relay_proto::proto::control::Kind::Disconnected(
                    proto::control::Disconnected { by: Some(by) },
                ) => {
                    let myself = self;
                    async move {
                        myself
                            .on_disconnected(session_id, from, by)
                            .await
                            .map_err(|e| log::debug!("Handling `Disconnected`: {e}"))
                            .ok();
                    }
                    .boxed_local()
                }
                _ => {
                    log::debug!("Unhandled control packet: {kind:?}");
                    return None;
                }
            };
            return Some(fut);
        }
        None
    }

    fn on_request(
        self,
        session_id: Vec<u8>,
        request: proto::Request,
        from: SocketAddr,
    ) -> Option<LocalBoxFuture<'static, ()>> {
        let (request_id, kind) = match request {
            proto::Request {
                request_id,
                kind: Some(kind),
            } => (request_id, kind),
            proto::Request { request_id, .. } => {
                log::trace!("Empty request packet ({request_id}) from {from}");
                return None;
            }
        };

        if self.is_request_duplicate(&session_id, request_id) {
            log::trace!("Dropping duplicated request packet ({request_id}) from {from}");
            return None;
        }
        self.record_duplicate(session_id.clone(), request_id);

        log::trace!("Received request packet ({request_id}) from {from}: {kind}");

        let fut = match kind {
            proto::request::Kind::Ping(request) => {
                async move { self.on_ping(session_id, request_id, from, request).await }
                    .boxed_local()
            }
            proto::request::Kind::Session(request) => async move {
                self.dispatch_session(session_id, request_id, from, request)
                    .await
                    .map_err(|e| log::warn!("Handling `Session` request: {e}"))
                    .ok();
            }
            .boxed_local(),
            _ => return None,
        };

        Some(fut)
    }

    fn on_forward(
        self,
        forward: Forward,
        from: SocketAddr,
        session: Option<Arc<DirectSession>>,
    ) -> Option<LocalBoxFuture<'static, ()>> {
        let reliable = forward.is_reliable();
        let _encrypted = forward.is_encrypted();
        let slot = forward.slot;
        let channel = self.ingress_channel.clone();

        let myself = self;
        let fut = async move {
            log::trace!(
                "[{}] received forward packet ({} B) via {}",
                myself.config.node_id,
                forward.payload.len(),
                from
            );

            let session = match session {
                None => {
                    // In this case we can't establish session, because we don't have
                    // neither NodeId nor SlotId.
                    log::debug!(
                        "Forward packet from unknown address: {from}. Can't resolve. Sending Disconnected message.",
                    );
                    return myself.send_disconnect(SessionId::from(forward.session_id), from).await;
                },
                Some(session) => session,
            };

            let sender = if is_direct_message(slot) {
                session.owner.default_id
            } else {
                // Messages forwarded through relay server or other relay Node.
                match { session.get_by_slot(slot) } {
                    Some(node) => node.default_id,
                    None => {
                        log::debug!(
                            "Forwarding from unknown Node (slot {slot}) through session [{from}]. Resolving.."
                        );

                        let session = myself.server_session().await?;
                        let node = session.raw.find_slot(slot).await?;
                        let ident = Identity::try_from(&node)?;

                        // TODO: Consider just adding node to `DirectSession` forwards list. If the other Node couldn't
                        //       establish p2p session with us, we won't be able to do this anyway.
                        log::debug!("Attempting to establish connection to Node {} (slot {})", ident.node_id, node.slot);
                        let session = myself
                            .session_filtered_connection_methods(ident.node_id, vec![ConnectionMethod::Reverse, ConnectionMethod::Direct])
                            .await.map_err(|e| anyhow!("Failed to resolve node with slot {slot}. {e}"))?;

                        session.target()
                    }
                }
            };

            // Decryption

            let size = forward.encoded_len();
            let transport = match reliable {
                true => TransportType::Reliable,
                false => TransportType::Unreliable,
            };
            let packet = Forwarded {
                transport,
                node_id: sender,
                payload: forward.payload,
            };

            channel.tx.send(packet).map_err(|e| anyhow!("SessionLayer can't pass packet to other layers: {e}"))?;

            session.record_incoming(sender, transport, size);
            anyhow::Result::<()>::Ok(())
        }
        .map_err(move |e| log::debug!("Forward from {from} failed: {e}"))
        .map(|_| ());

        Some(fut.boxed_local())
    }
}

impl ConnectionMethod {
    pub fn metric(&self) -> f64 {
        (*self as u16) as f64
    }

    pub fn no_connection() -> f64 {
        0.0
    }
}

#[cfg(any(test, feature = "mock"))]
mod testing {
    use crate::session::session_initializer::SessionInitializer;
    use crate::session::SessionLayer;
    use crate::testing::accessors::SessionLayerPrivate;

    use anyhow::bail;
    use futures::future::LocalBoxFuture;
    use futures::FutureExt;
    use std::net::SocketAddr;

    impl SessionLayerPrivate for SessionLayer {
        fn get_protocol(&self) -> LocalBoxFuture<anyhow::Result<SessionInitializer>> {
            let myself = self.clone();
            async move { Ok(myself.get_protocol().await?) }.boxed_local()
        }

        fn get_test_socket_addr(&self) -> LocalBoxFuture<anyhow::Result<SocketAddr>> {
            let myself = self.clone();
            async move {
                if let Some(addr) = myself.get_local_addr().await {
                    let port = addr.port();
                    Ok(format!("127.0.0.1:{port}").parse()?)
                } else {
                    bail!("Can't get local address.")
                }
            }
            .boxed_local()
        }
    }
}

#[cfg(test)]
mod tests {
    use std::time::Duration;

    use tokio::time::timeout;
    use ya_relay_core::server_session::TransportType;
    use ya_relay_core::NodeId;
    use ya_relay_proto::proto::Payload;

    use crate::raw_session::SessionType;
    use crate::testing::init::MockSessionNetwork;

    #[actix_rt::test]
    async fn test_session_layer_happy_path() {
        let mut network = MockSessionNetwork::new().await.unwrap();
        let layer1 = network.new_layer().await.unwrap();
        let layer2 = network.new_layer().await.unwrap();

        // Node-2 should be registered on relay
        layer2.layer.server_session().await.unwrap();
        let session = layer1.layer.session(layer2.id).await.unwrap();

        // p2p session - target and route are the same.
        assert_eq!(session.target(), layer2.id);
        assert_eq!(session.route(), layer2.id);
        assert_eq!(session.session_type(), SessionType::P2P);

        let session = layer2.layer.session(layer1.id).await.unwrap();

        assert_eq!(session.target(), layer1.id);
        assert_eq!(session.route(), layer1.id);
        assert_eq!(session.session_type(), SessionType::P2P);
    }

    #[actix_rt::test]
    async fn test_session_layer_p2p_send_receive() {
        let mut network = MockSessionNetwork::new().await.unwrap();
        let layer1 = network.new_layer().await.unwrap();
        let layer2 = network.new_layer().await.unwrap();

        let mut receiver1 = layer1.layer.receiver().unwrap();
        let mut receiver2 = layer2.layer.receiver().unwrap();

        // Node-2 should be registered on relay
        layer2.layer.server_session().await.unwrap();

        // Send Node-1 -> Node-2
        let mut session = layer1.layer.session(layer2.id).await.unwrap();

        let packet = Payload::Vec(vec![4u8]);
        session
            .send(packet.clone(), TransportType::Unreliable)
            .await
            .unwrap();

        let forwarded = timeout(Duration::from_millis(300), receiver2.recv())
            .await
            .unwrap()
            .unwrap();

        assert_eq!(forwarded.node_id, layer1.id);
        assert_eq!(forwarded.transport, TransportType::Unreliable);
        assert_eq!(forwarded.payload, packet);

        // Send Node-2 -> Node-1
        let mut session = layer2.layer.session(layer1.id).await.unwrap();

        let packet = Payload::Vec(vec![7u8]);
        session
            .send(packet.clone(), TransportType::Unreliable)
            .await
            .unwrap();

        let forwarded = timeout(Duration::from_millis(300), receiver1.recv())
            .await
            .unwrap()
            .unwrap();

        assert_eq!(forwarded.node_id, layer2.id);
        assert_eq!(forwarded.transport, TransportType::Unreliable);
        assert_eq!(forwarded.payload, packet);
    }

    #[actix_rt::test]
    async fn test_session_layer_close_p2p_session() {
        let mut network = MockSessionNetwork::new().await.unwrap();
        let layer1 = network.new_layer().await.unwrap();
        let layer2 = network.new_layer().await.unwrap();

        // Node-2 should be registered on relay
        layer2.layer.server_session().await.unwrap();
        let mut session = layer1.layer.session(layer2.id).await.unwrap();
        // Wait until second Node will be ready with session
        let session2 = layer2.layer.session(layer1.id).await.unwrap();

        assert_eq!(session.target(), layer2.id);
        assert_eq!(session.route(), layer2.id);

        assert_eq!(session2.target(), layer1.id);
        assert_eq!(session2.route(), layer1.id);

        session.disconnect().await.unwrap();
        // Let other side receive and handle `Disconnected` packet.
        tokio::time::sleep(Duration::from_millis(50)).await;

        assert!(layer1.layer.get_node_routing(layer2.id).await.is_none());
        assert!(layer2.layer.get_node_routing(layer1.id).await.is_none());

        // We should be able to connect again to the same Node.
        session.connect().await.unwrap();
    }

    #[actix_rt::test]
    async fn test_session_layer_close_relayed_routing() {
        let mut network = MockSessionNetwork::new().await.unwrap();
        let layer1 = network.new_layer().await.unwrap();
        let layer2 = network.new_layer().await.unwrap();
        let relay_id = NodeId::default();

        // Node-2 should be registered on relay
        layer1.layer.server_session().await.unwrap();
        layer2.layer.server_session().await.unwrap();
        network.hack_make_layer_ip_private(&layer2).await;
        network.hack_make_layer_ip_private(&layer1).await;

        let mut session = layer1.layer.session(layer2.id).await.unwrap();
        // Wait until second Node will be ready with session
        let session2 = layer2.layer.session(layer1.id).await.unwrap();

        assert_eq!(session.target(), layer2.id);
        assert_eq!(session.route(), relay_id);
        assert_eq!(session.session_type(), SessionType::Relay);

        assert_eq!(session2.target(), layer1.id);
        assert_eq!(session2.route(), relay_id);
        assert_eq!(session2.session_type(), SessionType::Relay);

        session.disconnect().await.unwrap();
        // Let other side receive and handle `Disconnected` packet.
        tokio::time::sleep(Duration::from_millis(50)).await;

        assert!(layer1.layer.get_node_routing(layer2.id).await.is_none());
        // There is no way Node-2 will know that relayed connection was closed.
        //assert!(layer2.layer.get_node_routing(layer1.id).await.is_none());

        // We should be able to connect again to the same Node.
        session.connect().await.unwrap();
    }

    #[actix_rt::test]
    async fn test_session_layer_reverse_connection() {
        let mut network = MockSessionNetwork::new().await.unwrap();
        let layer1 = network.new_layer().await.unwrap();
        let layer2 = network.new_layer().await.unwrap();

        // Node-2 should be registered on relay
        layer2.layer.server_session().await.unwrap();
        network.hack_make_layer_ip_private(&layer2).await;

        let session = layer1.layer.session(layer2.id).await.unwrap();
        // Wait until second Node will be ready with session
        let session2 = layer2.layer.session(layer1.id).await.unwrap();

        assert_eq!(session.target(), layer2.id);
        assert_eq!(session.route(), layer2.id);
        assert_eq!(session.session_type(), SessionType::P2P);

        assert_eq!(session2.target(), layer1.id);
        assert_eq!(session2.route(), layer1.id);
        assert_eq!(session2.session_type(), SessionType::P2P);
    }
}<|MERGE_RESOLUTION|>--- conflicted
+++ resolved
@@ -646,11 +646,7 @@
                     permit
                         .collect_results(
                             permit
-<<<<<<< HEAD
-                                .run_abortable(myself.resolve(remote_id, &permit, &[ConnectionMethod::Reverse, ConnectionMethod::Direct]))
-=======
                                 .run_abortable(myself.resolve(remote_id, &permit, &dont_use))
->>>>>>> feaece37
                                 .await,
                         )
                         .on_err(|e| log::info!("Failed init session with {remote_id}. Error: {e}"))
