--- conflicted
+++ resolved
@@ -806,10 +806,6 @@
 
     use super::super::session_state::{InitState, RelayedState};
     use crate::raw_session::RawSession;
-<<<<<<< HEAD
-    use crate::session::session_state::{InitState, RelayedState};
-=======
->>>>>>> 5862b487
     use crate::testing::mocks::NoOpSessionLayer;
 
     use ya_relay_core::crypto::{Crypto, CryptoProvider, FallbackCryptoProvider};
