use futures::channel::mpsc;
use futures::future::{AbortHandle, Abortable};
use futures::{FutureExt, SinkExt, StreamExt};
use std::collections::HashMap;
use std::convert::TryFrom;
use std::net::SocketAddr;
use std::sync::{Arc, Mutex};
use tokio::sync::{broadcast, oneshot};

use ya_relay_core::challenge::{self, ChallengeDigest, CHALLENGE_DIFFICULTY};
use ya_relay_core::error::{BadRequest, InternalError, ServerResult, Unauthorized};
use ya_relay_core::session::SessionId;
use ya_relay_core::udp_stream::OutStream;
use ya_relay_core::NodeId;
use ya_relay_proto::proto;
use ya_relay_proto::proto::RequestId;

use crate::dispatch::Dispatcher;
use crate::session::Session;
use crate::session_manager::SessionManager;

#[derive(Clone)]
pub(crate) struct StartingSessions {
    state: Arc<Mutex<StartingSessionsState>>,

    layer: SessionManager,
    sink: OutStream,
}

#[derive(Default)]
struct StartingSessionsState {
    /// Initialization of session started by other peers.
    incoming_sessions: HashMap<SessionId, mpsc::Sender<(RequestId, proto::request::Session)>>,
    /// Temporary sessions stored during initialization period.
    /// After session is established, new struct in SessionManager is created
    /// and this one is removed.
    tmp_sessions: HashMap<SocketAddr, TmpSession>,
    tmp_node_ids: HashMap<NodeId, oneshot::Sender<()>>,

    /// Collection of background tasks that must be stopped on shutdown.
    handles: Vec<AbortHandle>,
}

struct TmpSession {
    pub session: Arc<Session>,
    pub notify: broadcast::Sender<()>,
}

pub enum SessionInitialization {
    Started(Arc<Session>),
    Finished,
}

impl StartingSessions {
    pub fn new(layer: SessionManager, sink: OutStream) -> StartingSessions {
        StartingSessions {
            state: Arc::new(Mutex::new(StartingSessionsState::default())),
            sink,
            layer,
        }
    }

    /// Creates temporary session used only during initialization.
    /// Only one session will be created for one target Node address.
    /// If temporary session was already created, this function will wait for initialization finish.
    pub async fn temporary_session(&mut self, addr: SocketAddr) -> SessionInitialization {
        {
            let mut state = self.state.lock().unwrap();

            match state.tmp_sessions.get(&addr) {
                None => {
                    let session = Session::new(addr, SessionId::generate(), self.sink.clone());
                    let (notify_tx, _) = broadcast::channel(1);

                    state.tmp_sessions.insert(
                        addr,
                        TmpSession {
                            session: session.clone(),
                            notify: notify_tx,
                        },
                    );
                    SessionInitialization::Started(session)
                }
                Some(entry) => {
                    entry.notify.subscribe().next().await;
                    SessionInitialization::Finished
                }
            }
        }
    }

    pub fn remove_temporary_session(&mut self, addr: &SocketAddr) {
        if let Some(entry) = self.state.lock().unwrap().tmp_sessions.remove(addr) {
            entry.notify.send(()).ok();
        }
    }

    pub fn dispatcher(&self, addr: SocketAddr) -> Option<Dispatcher> {
        self.state
            .lock()
            .unwrap()
            .tmp_sessions
            .get(&addr)
            .map(|tmp| tmp.session.dispatcher.clone())
    }

    pub async fn dispatch_session(
        self,
        session_id: Vec<u8>,
        request_id: RequestId,
        from: SocketAddr,
        request: proto::request::Session,
    ) {
        // This will be new session.
        match session_id.is_empty() {
            true => self.new_session(request_id, from, request).await,
            false => self
                .existing_session(session_id, request_id, from, request)
                .await
                .map_err(|e| e.into()),
        }
        .map_err(|e| log::warn!("{}", e))
        .ok();
    }

    pub async fn new_session(
        self,
        request_id: RequestId,
        with: SocketAddr,
        request: proto::request::Session,
    ) -> anyhow::Result<()> {
        let session_id = SessionId::generate();
        let (sender, receiver) = mpsc::channel(1);

        log::info!("Node ({}) tries to establish p2p session.", with);

        let (abort_handle, abort_registration) = AbortHandle::new_pair();

        // TODO: Add timeout for session initialization.
        let myself = self.clone();
        let init_future = Abortable::new(
            async move {
                if let Err(e) = self
                    .clone()
                    .init_session_handler(with, request_id, session_id, request, receiver)
                    .await
                {
                    log::warn!(
                        "Error initializing session {} with node {}. Error: {}",
                        session_id,
                        with,
                        e
                    );

                    // Establishing session failed.
                    self.layer
                        .error_response(request_id, session_id.to_vec(), &with, e)
                        .await;
                    self.cleanup_initialization(&session_id).await;
                }
            },
            abort_registration,
        );

        {
            let mut state = myself.state.lock().unwrap();
            state.incoming_sessions.entry(session_id).or_insert(sender);
            state.handles.push(abort_handle);
        }

        tokio::task::spawn_local(init_future);
        Ok(())
    }

    async fn existing_session(
        &self,
        raw_id: Vec<u8>,
        request_id: RequestId,
        _from: SocketAddr,
        request: proto::request::Session,
    ) -> ServerResult<()> {
        let id = SessionId::try_from(raw_id.clone())
            .map_err(|_| Unauthorized::InvalidSessionId(raw_id))?;

        let mut sender = {
            match {
                self.state
                    .lock()
                    .unwrap()
                    .incoming_sessions
                    .get(&id)
                    .cloned()
            } {
                Some(sender) => sender.clone(),
                None => return Err(Unauthorized::SessionNotFound(id).into()),
            }
        };

        Ok(sender
            .send((request_id, request))
            .await
            .map_err(|_| InternalError::Send)?)
    }

    async fn init_session_handler(
        mut self,
        with: SocketAddr,
        request_id: RequestId,
        session_id: SessionId,
        request: proto::request::Session,
        mut rc: mpsc::Receiver<(RequestId, proto::request::Session)>,
    ) -> ServerResult<()> {
<<<<<<< HEAD
        let node_id = NodeId::try_from(&request.node_id).map_err(|_| BadRequest::InvalidNodeId)?;

        let tmp_session = match self.temporary_session(with).await {
            SessionInitialization::Started(tmp) => tmp,
            SessionInitialization::Finished => return Ok(()),
        };

        let (packet, raw_challenge) = prepare_challenge_response();
=======
        let (packet, raw_challenge) = challenge::prepare_challenge_response();
>>>>>>> 4412be1e
        let challenge = proto::Packet::response(
            request_id,
            session_id.to_vec(),
            proto::StatusCode::Ok,
            packet,
        );

<<<<<<< HEAD
=======
        let tmp_session = self.temporary_session(with);
>>>>>>> 4412be1e
        tmp_session
            .send(challenge)
            .await
            .map_err(|_| InternalError::Send)?;

        log::debug!("Challenge sent to Node at address: {}", with);

        // Compute challenge in different thread to avoid blocking runtime.
        let challenge_handle = match request.challenge_req {
            Some(request) => self.layer.solve_challenge(request).await,
            None => futures::future::ok(proto::ChallengeResponse::default()).boxed_local(),
        };

        if let Some((request_id, session)) = rc.next().await {
            log::debug!("Got challenge response from Node at address: {}", with);

            // Validate the challenge
            let (node_id, identities) =
                challenge::recover_identities_from_challenge::<ChallengeDigest>(
                    &raw_challenge,
                    CHALLENGE_DIFFICULTY,
                    session.challenge_resp,
                    None,
                )
                .map_err(|e| BadRequest::InvalidChallenge(e.to_string()))?;

            log::debug!(
                "Challenge from Node: [{}], address: {} verified.",
                node_id,
                with
            );

            if let Some(sender) = { self.state.lock().unwrap().tmp_node_ids.remove(&node_id) } {
                // Try to fire the event, ignore failures
                let _ = sender.send(());
            }

            let packet = proto::response::Session {
                challenge_resp: Some(
                    challenge_handle
                        .await
                        .map_err(|e| InternalError::Generic(e.to_string()))?,
                ),
                ..Default::default()
            };

            tmp_session
                .send(proto::Packet::response(
                    request_id,
                    session_id.to_vec(),
                    proto::StatusCode::Ok,
                    packet,
                ))
                .await
                .map_err(|_| InternalError::Send)?;

            self.layer
                .add_incoming_session(with, session_id, node_id, identities)
                .await
                .map_err(|e| InternalError::Generic(e.to_string()))?;

            log::info!(
                "Incoming P2P session {} with Node: [{}], address: {} established.",
                session_id,
                node_id,
                with
            );
        }

        Ok(())
    }

    pub fn register_waiting_for_node(&self, node_id: NodeId) -> StartRegistration {
        let (reg, tx) = StartRegistration::with(self.state.clone(), node_id);
        self.state.lock().unwrap().tmp_node_ids.insert(node_id, tx);
        reg
    }

    async fn cleanup_initialization(&self, session_id: &SessionId) {
        let mut state = self.state.lock().unwrap();

        state.incoming_sessions.remove(session_id);
        let addr =
            state
                .tmp_sessions
                .iter()
                .find_map(|(_, tmp)| match tmp.session.id == *session_id {
                    true => Some(tmp.session.remote),
                    false => None,
                });

        if let Some(addr) = addr {
            state.tmp_sessions.remove(&addr);
        }
    }

    pub async fn shutdown(&self) {
        let mut state = self.state.lock().unwrap();

        for handle in &state.handles {
            handle.abort();
        }

        state.incoming_sessions.clear();
        state.tmp_sessions.clear();
    }
}

pub struct StartRegistration {
    node_id: NodeId,
    state: Arc<Mutex<StartingSessionsState>>,
    rx: Option<oneshot::Receiver<()>>,
}

impl StartRegistration {
    fn with(
        state: Arc<Mutex<StartingSessionsState>>,
        node_id: NodeId,
    ) -> (Self, oneshot::Sender<()>) {
        let (tx, rx) = oneshot::channel();
        let reg = Self {
            node_id,
            state,
            rx: Some(rx),
        };
        (reg, tx)
    }

    #[inline]
    pub fn rx(&mut self) -> anyhow::Result<oneshot::Receiver<()>> {
        self.rx
            .take()
            .ok_or_else(|| anyhow::anyhow!("Registration receiver already taken"))
    }
}

impl Drop for StartRegistration {
    fn drop(&mut self) {
        if let Some(tx) = {
            self.state
                .lock()
                .unwrap()
                .tmp_node_ids
                .remove(&self.node_id)
        } {
            // Try to fire the event, ignore failures
            let _ = tx.send(());
        }
    }
}<|MERGE_RESOLUTION|>--- conflicted
+++ resolved
@@ -16,7 +16,7 @@
 use ya_relay_proto::proto::RequestId;
 
 use crate::dispatch::Dispatcher;
-use crate::session::Session;
+use crate::session::{Session, SessionError, SessionResult};
 use crate::session_manager::SessionManager;
 
 #[derive(Clone)]
@@ -43,12 +43,13 @@
 
 struct TmpSession {
     pub session: Arc<Session>,
-    pub notify: broadcast::Sender<()>,
+    pub notify: broadcast::Sender<SessionResult<Arc<Session>>>,
 }
 
 pub enum SessionInitialization {
-    Started(Arc<Session>),
-    Finished,
+    Starting(Arc<Session>),
+    Finished(Arc<Session>),
+    Failure(SessionError),
 }
 
 impl StartingSessions {
@@ -79,19 +80,32 @@
                             notify: notify_tx,
                         },
                     );
-                    SessionInitialization::Started(session)
+                    SessionInitialization::Starting(session)
                 }
                 Some(entry) => {
-                    entry.notify.subscribe().next().await;
-                    SessionInitialization::Finished
+                    // Don't wait under lock. It can block tokio.
+                    let mut wait = entry.notify.subscribe();
+                    drop(state);
+
+                    match wait.next().await {
+                        Some(Ok(Ok(session))) => SessionInitialization::Finished(session),
+                        Some(Ok(Err(err))) => SessionInitialization::Failure(err),
+                        _ => SessionInitialization::Failure(SessionError::Drop(
+                            "Unexpected channel error".to_string(),
+                        )),
+                    }
                 }
             }
         }
     }
 
-    pub fn remove_temporary_session(&mut self, addr: &SocketAddr) {
+    pub fn remove_temporary_session(
+        &mut self,
+        addr: &SocketAddr,
+        result: SessionResult<Arc<Session>>,
+    ) {
         if let Some(entry) = self.state.lock().unwrap().tmp_sessions.remove(addr) {
-            entry.notify.send(()).ok();
+            entry.notify.send(result).ok();
         }
     }
 
@@ -210,18 +224,15 @@
         request: proto::request::Session,
         mut rc: mpsc::Receiver<(RequestId, proto::request::Session)>,
     ) -> ServerResult<()> {
-<<<<<<< HEAD
-        let node_id = NodeId::try_from(&request.node_id).map_err(|_| BadRequest::InvalidNodeId)?;
-
         let tmp_session = match self.temporary_session(with).await {
-            SessionInitialization::Started(tmp) => tmp,
-            SessionInitialization::Finished => return Ok(()),
+            SessionInitialization::Starting(tmp) => tmp,
+            SessionInitialization::Finished(_) => return Ok(()),
+            SessionInitialization::Failure(err) => {
+                return Err(InternalError::Generic(err.to_string()).into())
+            }
         };
 
-        let (packet, raw_challenge) = prepare_challenge_response();
-=======
         let (packet, raw_challenge) = challenge::prepare_challenge_response();
->>>>>>> 4412be1e
         let challenge = proto::Packet::response(
             request_id,
             session_id.to_vec(),
@@ -229,10 +240,6 @@
             packet,
         );
 
-<<<<<<< HEAD
-=======
-        let tmp_session = self.temporary_session(with);
->>>>>>> 4412be1e
         tmp_session
             .send(challenge)
             .await
