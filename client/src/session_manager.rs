use anyhow::{anyhow, bail};
use chrono::{DateTime, Utc};
use futures::channel::mpsc;
use futures::future::{AbortHandle, Abortable, LocalBoxFuture};
use futures::{FutureExt, SinkExt, TryFutureExt};
use std::collections::HashMap;
use std::convert::{TryFrom, TryInto};
use std::net::SocketAddr;
use std::ops::Add;
use std::sync::Arc;
use std::time::Duration;
use tokio::sync::RwLock;

use ya_relay_core::challenge::{self, ChallengeDigest, CHALLENGE_DIFFICULTY};
use ya_relay_core::crypto::{CryptoProvider, PublicKey};
use ya_relay_core::error::Error;
use ya_relay_core::identity::Identity;
use ya_relay_core::session::SessionId;
use ya_relay_core::udp_stream::{udp_bind, OutStream};
use ya_relay_core::NodeId;
use ya_relay_proto::codec::PacketKind;
use ya_relay_proto::proto;
use ya_relay_proto::proto::control::disconnected::By;
use ya_relay_proto::proto::{Forward, RequestId, StatusCode};
use ya_relay_stack::{Channel, Connection};

use crate::client::{ClientConfig, ForwardSender, Forwarded};
use crate::dispatch::{dispatch, Dispatcher, Handler};
use crate::expire::track_sessions_expiration;
use crate::registry::{NodeEntry, NodesRegistry};
<<<<<<< HEAD
use crate::session::Session;
use crate::session_start::{SessionInitialization, StartingSessions};
=======
use crate::session::{Session, SessionError, SessionResult};
use crate::session_start::StartingSessions;
>>>>>>> 4412be1e
use crate::virtual_layer::TcpLayer;

const SESSION_REQUEST_TIMEOUT: Duration = Duration::from_millis(3000);
const CHALLENGE_REQUEST_TIMEOUT: Duration = Duration::from_millis(8000);
const PAUSE_FWD_DELAY: i64 = 5;
const REVERSE_CONNECTION_TMP_TIMEOUT: u64 = 3;
const REVERSE_CONNECTION_REAL_TIMEOUT: i64 = 13;

/// This is the only layer, that should know real IP addresses and ports
/// of other peers. Other layers should use higher level abstractions
/// like `NodeId` or `SlotId`.
#[derive(Clone)]
pub struct SessionManager {
    sink: Option<OutStream>,
    pub config: Arc<ClientConfig>,

    pub virtual_tcp: TcpLayer,
    pub registry: NodesRegistry,

    guarded: GuardedSessions,
    state: Arc<RwLock<SessionManagerState>>,
}

pub struct SessionManagerState {
    /// If address is None after registering endpoints on Server, that means
    /// we don't have public IP.
    public_addr: Option<SocketAddr>,
    /// Equals to `None` when not listening
    bind_addr: Option<SocketAddr>,

    pub(crate) sessions: HashMap<SocketAddr, Arc<Session>>,
    pub(crate) nodes_addr: HashMap<SocketAddr, NodeId>,
    pub(crate) nodes_identity: HashMap<NodeId, (NodeId, PublicKey)>,

    forward_reliable: HashMap<NodeId, ForwardSender>,
    forward_unreliable: HashMap<NodeId, ForwardSender>,
    forward_paused_till: Arc<RwLock<Option<DateTime<Utc>>>>,

    p2p_sessions: HashMap<NodeId, Arc<Session>>,
    ingress_channel: Channel<Forwarded>,

    starting_sessions: Option<StartingSessions>,

    // Collection of background tasks that must be stopped on shutdown.
    handles: Vec<AbortHandle>,
}

impl SessionManager {
    pub fn new(config: Arc<ClientConfig>) -> SessionManager {
        let ingress = Channel::<Forwarded>::default();
        SessionManager {
            sink: None,
            config: config.clone(),
            virtual_tcp: TcpLayer::new(config, ingress.clone()),
            registry: NodesRegistry::new(),
            guarded: Default::default(),
            state: Arc::new(RwLock::new(SessionManagerState {
                public_addr: None,
                bind_addr: None,
                sessions: Default::default(),
                nodes_addr: Default::default(),
                nodes_identity: Default::default(),
                forward_reliable: Default::default(),
                forward_unreliable: Default::default(),
                forward_paused_till: Arc::new(RwLock::new(Default::default())),
                p2p_sessions: Default::default(),
                ingress_channel: ingress,
                starting_sessions: None,
                handles: vec![],
            })),
        }
    }

    pub async fn spawn(&mut self) -> anyhow::Result<SocketAddr> {
        let (stream, sink, bind_addr) = udp_bind(&self.config.bind_url).await?;

        self.sink = Some(sink.clone());

        self.virtual_tcp.spawn(self.config.node_id).await?;

        let (abort_dispatcher, abort_dispatcher_reg) = AbortHandle::new_pair();
        let (abort_expiration, abort_expiration_reg) = AbortHandle::new_pair();

        tokio::task::spawn_local(Abortable::new(
            dispatch(self.clone(), stream),
            abort_dispatcher_reg,
        ));
        tokio::task::spawn_local(Abortable::new(
            track_sessions_expiration(self.clone()),
            abort_expiration_reg,
        ));

        {
            let mut state = self.state.write().await;

            state.bind_addr.replace(bind_addr);
            state.handles.push(abort_dispatcher);
            state.handles.push(abort_expiration);
            state.starting_sessions = Some(StartingSessions::new(self.clone(), sink));
        }

        Ok(bind_addr)
    }

    pub async fn get_public_addr(&self) -> Option<SocketAddr> {
        self.state.read().await.public_addr
    }

    pub async fn set_public_addr(&self, addr: Option<SocketAddr>) {
        self.state.write().await.public_addr = addr;
    }

    pub async fn remote_id(&self, addr: &SocketAddr) -> Option<NodeId> {
        let state = self.state.read().await;
        state.nodes_addr.get(addr).copied()
    }

    pub async fn alias(&self, node_id: &NodeId) -> Option<NodeId> {
        let state = self.state.read().await;
        state.nodes_identity.get(node_id).map(|(id, _)| *id)
    }

    pub async fn is_p2p(&self, node_id: &NodeId) -> bool {
        self.state.read().await.p2p_sessions.contains_key(node_id)
    }

    async fn init_session(
        &self,
        addr: SocketAddr,
        challenge: bool,
        remote_id: Option<NodeId>,
    ) -> SessionResult<Arc<Session>> {
        let this_id = self.config.node_id;
        log::debug!("[{}] initializing session with {}", this_id, addr);

<<<<<<< HEAD
        let tmp_session = match self.temporary_session(addr).await? {
            SessionInitialization::Started(tmp) => tmp,
            SessionInitialization::Finished => {
                return Ok(self
                    .state
                    .read()
                    .await
                    .sessions
                    .get(&addr)
                    .cloned()
                    .ok_or(anyhow!("No session despite finished initialization."))?)
            }
        };

        let (request, raw_challenge) = prepare_challenge_request();
        let request = match challenge {
            true => request,
            false => proto::request::Session::default(),
        };

        let request = proto::request::Session {
            node_id: node_id.into_array().to_vec(),
            ..request
        };

=======
        let tmp_session = self.temporary_session(addr).await?;
        let (request, raw_challenge) = challenge::prepare_challenge_request();
        let request = challenge.then(|| request).unwrap_or_default();
>>>>>>> 4412be1e
        let response = tmp_session
            .request::<proto::response::Session>(request.into(), vec![], SESSION_REQUEST_TIMEOUT)
            .await?;

        let session_id = SessionId::try_from(response.session_id.clone())?;
        let challenge_req = response.packet.challenge_req.ok_or_else(|| {
            anyhow!(
                "Expected ChallengeRequest while initializing session with {}",
                addr
            )
        })?;
        let challenge_handle = self.solve_challenge(challenge_req).await;

        // with the current ECDSA scheme the public key
        // can be recovered from challenge signature
        let packet = proto::request::Session {
            challenge_resp: Some(challenge_handle.await?),
            ..Default::default()
        };
        let response = tmp_session
            .request::<proto::response::Session>(
                packet.into(),
                session_id.to_vec(),
                CHALLENGE_REQUEST_TIMEOUT,
            )
            .await?;

        if session_id != &response.session_id[..] {
            let _ = tmp_session.disconnect().await;
            return Err(SessionError::Drop(anyhow!(
                "[{}] init session id mismatch: {} vs {:?} (response)",
                this_id,
                session_id,
                response.session_id,
            )));
        }

        let (remote_id, identities) = match {
            if challenge {
                // Validate the challenge
                challenge::recover_identities_from_challenge::<ChallengeDigest>(
                    &raw_challenge,
                    CHALLENGE_DIFFICULTY,
                    response.packet.challenge_resp,
                    remote_id,
                )
            } else {
                Ok((Default::default(), Default::default()))
            }
        } {
            Ok(tuple) => tuple,
            Err(err) => {
                let _ = tmp_session.disconnect().await;
                return Err(SessionError::Drop(anyhow!(
                    "{} while initializing session with {}",
                    err,
                    addr
                )));
            }
        };

        let session = self
            .add_session(addr, session_id, remote_id, identities)
            .await?;

        log::trace!(
            "[{}] session {} established with address: {}",
            this_id,
            session_id,
            addr
        );
        Ok(session)
    }

    async fn init_p2p_session(
        &self,
        addr: SocketAddr,
        node_id: NodeId,
    ) -> SessionResult<Arc<Session>> {
        log::info!(
            "Initializing p2p session with Node: [{}], address: {}",
            node_id,
            addr
        );

        let session = self.init_session(addr, true, Some(node_id)).await?;
        let session = {
            let mut state = self.state.write().await;
            state.nodes_addr.insert(addr, node_id);
            state.p2p_sessions.entry(node_id).or_insert(session).clone()
        };

        log::info!(
            "Established P2P session {} with node [{}] ({})",
            session.id,
            node_id,
            addr
        );

        Ok(session)
    }

    async fn init_server_session(&self, addr: SocketAddr) -> anyhow::Result<Arc<Session>> {
        log::info!("Initializing session with NET relay server at: {}", addr);

        let session = self
            .init_session(addr, false, None)
            .await
            .map_err(|e| e.into_inner())?;

        self.state
            .write()
            .await
            .sessions
            .insert(addr, session.clone());

        log::info!(
            "Established session {} with NET relay server ({})",
            session.id,
            addr
        );

        Ok(session)
    }

    async fn temporary_session(&self, addr: SocketAddr) -> anyhow::Result<SessionInitialization> {
        if let Some(mut starting_sessions) = self.state.write().await.starting_sessions.clone() {
            Ok(starting_sessions.temporary_session(addr).await)
        } else {
            bail!("StartingSessions struct not initialized.")
        }
    }

    pub async fn sessions(&self) -> Vec<Arc<Session>> {
        let state = self.state.read().await;
        state
            .sessions
            .iter()
            .map(|(_, session)| session.clone())
            .collect()
    }

    pub async fn find_session(&self, addr: SocketAddr) -> Option<Arc<Session>> {
        let state = self.state.read().await;
        state.sessions.get(&addr).cloned()
    }

    pub(crate) async fn add_session(
        &self,
        addr: SocketAddr,
        id: SessionId,
        node_id: NodeId,
        identities: impl IntoIterator<Item = Identity>,
    ) -> anyhow::Result<Arc<Session>> {
        let session = Session::new(addr, id, self.out_stream()?);
        let mut state = self.state.write().await;

        state.add_session(addr, session.clone());
        state.add_identities(node_id, identities);

        Ok(session)
    }

    /// Function adds session initialized by other peer.
    /// Note: We can't use `self.add_session` internally due to synchronization.
    pub async fn add_incoming_session(
        &self,
        addr: SocketAddr,
        id: SessionId,
        node_id: NodeId,
        identities: impl IntoIterator<Item = Identity>,
    ) -> anyhow::Result<Arc<Session>> {
        let session = Session::new(addr, id, self.out_stream()?);

        // Incoming sessions are always p2p sessions, so we use slot=0.
        self.registry.add_node(node_id, session.clone(), 0).await;
        {
            let mut state = self.state.write().await;

            state.add_session(addr, session.clone());
            state.add_identities(node_id, identities);

            state.nodes_addr.insert(addr, node_id);

            log::trace!(
                "[{}] Saved node session {} [{}] {}",
                self.config.node_id,
                session.id,
                node_id,
                addr
            )
        }
        Ok(session)
    }

    pub async fn remove_node(&self, node_id: NodeId) {
        log::trace!(
            "Removing Node [{}] information. Stopping communication..",
            node_id
        );

        self.registry.remove_node(node_id).await.ok();
        self.virtual_tcp.remove_node(node_id).await.ok();

        {
            let mut state = self.state.write().await;
            let tx_r = state.forward_reliable.remove(&node_id);
            let tx_u = state.forward_unreliable.remove(&node_id);

            if let Some(session) = state.p2p_sessions.remove(&node_id) {
                state.nodes_addr.remove(&session.remote);
            }

            drop(state);
            if let Some(mut tx) = tx_r {
                tx.close().await.ok();
            }
            if let Some(mut tx) = tx_u {
                tx.close().await.ok();
            }
        }
    }

    pub async fn close_session(&self, session: Arc<Session>) -> anyhow::Result<()> {
        log::info!("Closing session {} ({})", session.id, session.remote);

        if let Some(node_id) = {
            let mut state = self.state.write().await;

            state.sessions.remove(&session.remote);
            state.nodes_addr.remove(&session.remote)
        } {
            // We are closing p2p session with Node.
            // TODO: If we will support forwarding through other Nodes, than
            //       relay server, we must handle this here.
            self.remove_node(node_id).await;
        } else {
            // We are removing relay server session and all Nodes that are using
            // it to forward messages.
            futures::future::join_all(
                self.registry
                    .nodes_using_session(session.clone())
                    .await
                    .into_iter()
                    .map(|id| self.remove_node(id)),
            )
            .await;
        }

        session.close().await?;
        Ok(())
    }

    pub async fn optimal_session(&self, node_id: NodeId) -> anyhow::Result<Arc<Session>> {
        // Maybe we already have optimal session resolved.
        if let Ok(node) = self.registry.resolve_node(node_id).await {
            return Ok(node.session);
        }

        // get node info
        let server_session = self.server_session().await?;
        let node = server_session.find_node(node_id).await?;
        let ident = Identity::try_from(&node)?;

        // Find node on server. p2p session will be established, if possible. Otherwise
        // communication will be forwarder through relay server.
        Ok(self
            .resolve(ident.node_id.as_ref(), &node.endpoints, node.slot)
            .await?
            .session)
    }

    pub fn out_stream(&self) -> anyhow::Result<OutStream> {
        self.sink
            .clone()
            .ok_or_else(|| anyhow!("Network sink not initialized"))
    }

    pub async fn forward(
        &self,
        _session: Arc<Session>,
        node_id: NodeId,
    ) -> anyhow::Result<ForwardSender> {
        // TODO: Use `_session` parameter. We can allow using other session, than default.

        let node = self.registry.resolve_node(node_id).await?;
        let (conn, tx, rx) = {
            match {
                let state = self.state.read().await;
                state.forward_reliable.get(&node_id).cloned()
            } {
                Some(tx) => return Ok(tx),
                None => {
                    let conn = self.virtual_tcp.connect(node.clone()).await?;
                    let (tx, rx) = mpsc::channel(1);
                    {
                        let mut state = self.state.write().await;
                        state.forward_reliable.insert(node_id, tx.clone());
                    }
                    (conn, tx, rx)
                }
            }
        };

        tokio::task::spawn_local(self.clone().forward_reliable_handler(conn, node, rx));
        Ok(tx)
    }

    pub async fn forward_unreliable(
        &self,
        session: Arc<Session>,
        node_id: NodeId,
    ) -> anyhow::Result<ForwardSender> {
        let node = self.registry.resolve_node(node_id).await?;

        let (tx, rx) = {
            let mut state = self.state.write().await;
            match state.forward_unreliable.get(&node_id) {
                Some(tx) => return Ok(tx.clone()),
                None => {
                    let (tx, rx) = mpsc::channel(1);
                    state.forward_unreliable.insert(node_id, tx.clone());
                    (tx, rx)
                }
            }
        };

        tokio::task::spawn_local(self.clone().forward_unreliable_handler(session, node, rx));
        Ok(tx)
    }

    async fn forward_reliable_handler(
        self,
        connection: Connection,
        node: NodeEntry,
        mut rx: mpsc::Receiver<Vec<u8>>,
    ) {
        let paused_check = { self.state.read().await.forward_paused_till.clone() };
        let session = node.session.clone();

        while let Some(payload) = self
            .virtual_tcp
            .get_next_fwd_payload(&mut rx, paused_check.clone())
            .await
        {
            log::trace!(
                "Forwarding message to {} through {} (session id: {})",
                node.id,
                session.remote,
                session.id
            );

            if let Err(err) = self.virtual_tcp.send(payload, connection).await {
                log::trace!(
                    "[{}] forward to {} through {} (session id: {}) failed: {}",
                    self.config.node_id,
                    node.id,
                    session.remote,
                    session.id,
                    err
                );
                break;
            }
        }

        self.remove_node(node.id).await;
        rx.close();

        log::trace!(
            "[{}] forward: disconnected from: {}",
            node.id,
            session.remote
        );
    }

    async fn forward_unreliable_handler(
        self,
        session: Arc<Session>,
        node: NodeEntry,
        mut rx: mpsc::Receiver<Vec<u8>>,
    ) {
        let paused_check = { self.state.read().await.forward_paused_till.clone() };

        while let Some(payload) = self
            .virtual_tcp
            .get_next_fwd_payload(&mut rx, paused_check.clone())
            .await
        {
            log::trace!(
                "Forwarding message (U) to {} through {} (session id: {})",
                node.id,
                session.remote,
                session.id
            );

            let forward = Forward::unreliable(session.id, node.slot, payload);
            if let Err(error) = session.send(forward).await {
                log::trace!(
                    "[{}] forward (U) to {} through {} (session id: {}) failed: {}",
                    self.config.node_id,
                    node.id,
                    session.remote,
                    session.id,
                    error
                );
                break;
            }
        }

        self.remove_node(node.id).await;
        rx.close();

        log::trace!(
            "[{}] forward (U): disconnected from: {}",
            node.id,
            session.remote
        );
    }

    async fn resolve(
        &self,
        node_id: &[u8],
        endpoints: &[proto::Endpoint],
        slot: u32,
    ) -> anyhow::Result<NodeEntry> {
        let node_id: NodeId = node_id.try_into()?;
        if node_id == self.config.node_id {
            bail!("remote id belongs to this node");
        }

        // Check whether we are already connected to a node with this id
        if let Ok(entry) = self.registry.resolve_node(node_id).await {
            return Ok(entry);
        }

        let own_addrs: Vec<_> = {
            let state = self.state.read().await;
            vec![state.bind_addr, state.public_addr]
                .into_iter()
                .flatten()
                .collect()
        };
        let addrs: Vec<SocketAddr> = endpoints
            .iter()
            .cloned()
            .filter_map(|e| e.try_into().ok())
            .filter(|a| !own_addrs.iter().any(|o| o == a))
            .collect();

        // Check whether we are already connected to a node with any of the addresses
        self.assert_not_connected(&addrs).await?;

        let target = self.guarded.get_or_create(node_id, &addrs).await;
        let lock = target.lock.clone();
        let _guard = lock.write().await;

        let this = self.clone();
        self.try_resolve(node_id, addrs, slot)
            .then(move |result| async move {
                let mut guarded = this.guarded.state.write().await;
                guarded.remove(&target);
                result
            })
            .await
    }

    async fn try_resolve(
        &self,
        node_id: NodeId,
        addrs: Vec<SocketAddr>,
        slot: u32,
    ) -> anyhow::Result<NodeEntry> {
        // If node has public IP, we can establish direct session with him
        // instead of forwarding messages through relay.
        let (session, resolved_slot) = match self.try_direct_session(node_id, addrs).await {
            // If we send packets directly, slot will be always 0.
            Ok(session) => (session, 0),
            // Fatal error, cease further communication
            Err(SessionError::Drop(e)) => {
                log::warn!("{}", e);
                return Err(e);
            }
            // Recoverable error, continue
            Err(SessionError::Retry(e)) => {
                log::info!("{}", e);
                (self.server_session().await?, slot)
            }
        };

        if resolved_slot != 0 {
            log::info!(
                "Using relay Server to forward packets to [{}] (slot {})",
                node_id,
                resolved_slot
            );
        }

        let node = self
            .registry
            .add_node(node_id, session, resolved_slot)
            .await;
        self.registry.add_slot_for_node(node_id, slot).await;

        Ok(node)
    }

    pub async fn try_direct_session(
        &self,
        node_id: NodeId,
        addrs: Vec<SocketAddr>,
    ) -> SessionResult<Arc<Session>> {
        if addrs.is_empty() {
            // We are trying to connect to Node without public IP. Trying to send
            // ReverseConnection message, so Node will try to connect to us.
            if self.get_public_addr().await.is_some() {
                return Ok(self.try_reverse_connection(node_id).await?);
            }

            return Err(anyhow!(
                "Node [{}] has no public endpoints. Not establishing p2p session",
                node_id
            )
            .into());
        }

        for addr in addrs {
            match self.init_p2p_session(addr, node_id).await {
                Err(SessionError::Retry(err)) => {
                    log::debug!(
                        "Failed to establish p2p session with node [{}], address: {}. Error: {}",
                        node_id,
                        addr,
                        err
                    )
                }
                result => return result,
            }
        }

        Err(anyhow!(
            "All attempts to establish direct session with node [{}] failed",
            node_id
        )
        .into())
    }

    async fn try_reverse_connection(&self, node_id: NodeId) -> anyhow::Result<Arc<Session>> {
        log::debug!(
            "Request reverse connection. me={}, remote={}",
            self.config.node_id,
            node_id
        );

        let mut start_registration;
        {
            let starting_session = { self.state.read().await.starting_sessions.clone() }
                .ok_or_else(|| anyhow!("Starting sessions not loaded yet"))?;

            start_registration = starting_session.register_waiting_for_node(node_id);

            let server_session = self.server_session().await?;
            server_session.reverse_connection(node_id).await?;
            log::trace!("ReverseConnection - Requested with node {}", &node_id);

            tokio::time::timeout(
                Duration::from_secs(REVERSE_CONNECTION_TMP_TIMEOUT),
                start_registration.rx()?,
            )
            .await??;
        }

        let deadline = Utc::now().add(chrono::Duration::seconds(REVERSE_CONNECTION_REAL_TIMEOUT));
        loop {
            if let Ok(node) = self.registry.resolve_node(node_id).await {
                log::debug!("ReverseConnection - Got session with node. {}", &node_id);
                return Ok(node.session);
            }
            if deadline <= Utc::now() {
                log::debug!("ReverseConnection - Direct session timed out. {}", &node_id);
                break;
            }
            log::trace!(
                "ReverseConnection - no session yet, waiting... {}",
                &node_id
            );
            tokio::time::delay_for(tokio::time::Duration::from_millis(100)).await;
        }

        bail!(
            "Not able to setup ReverseConnection within timeout with node {}",
            node_id
        )
    }

    pub async fn server_session(&self) -> anyhow::Result<Arc<Session>> {
        if let Some(session) = self.get_server_session().await {
            return Ok(session);
        }

        let session = self.init_server_session(self.config.srv_addr).await?;
        let endpoints = session.register_endpoints(vec![]).await?;

        // If there is any (correct) endpoint on the list, that means we have public IP.
        if let Some(addr) = endpoints
            .into_iter()
            .find_map(|endpoint| endpoint.try_into().ok())
        {
            self.set_public_addr(Some(addr)).await;
        }

        Ok(session)
    }

    pub(crate) async fn drop_server_session(&self) -> bool {
        if let Some(session) = self.get_server_session().await {
            let _ = self.close_session(session).await;
            return true;
        }
        false
    }

    async fn get_server_session(&self) -> Option<Arc<Session>> {
        let state = self.state.read().await;
        state.sessions.get(&self.config.srv_addr).cloned()
    }

    async fn assert_not_connected(&self, addrs: &[SocketAddr]) -> anyhow::Result<()> {
        let state = self.state.read().await;

        // Fail if we're already connected to the remote address
        for addr in addrs.iter() {
            if state.nodes_addr.contains_key(addr) {
                anyhow::bail!("already connected to {}", addr);
            }
        }

        Ok(())
    }

    pub async fn shutdown(&mut self) -> anyhow::Result<()> {
        let (starting, abort_handles) = {
            let mut state = self.state.write().await;
            let starting = state.starting_sessions.take();
            let handles = std::mem::take(&mut state.handles);
            (starting, handles)
        };

        for abort_handle in abort_handles {
            abort_handle.abort();
        }

        if let Some(starting) = starting {
            starting.shutdown().await;
        }

        // Close sessions simultaneously, otherwise shutdown could last too long.
        let sessions = self.sessions().await;
        futures::future::join_all(sessions.into_iter().map(|session| {
            self.close_session(session.clone()).map_err(move |err| {
                log::warn!(
                    "Failed to close session {} ({}). {}",
                    session.id,
                    session.remote,
                    err,
                )
            })
        }))
        .await;

        self.virtual_tcp.shutdown().await;
        if let Some(mut out_stream) = self.sink.take() {
            if let Err(e) = out_stream.close().await {
                log::warn!("Error closing socket (output stream). {}", e);
            }
        }

        Ok(())
    }

    pub async fn dispatch_session<'a>(
        &self,
        session_id: Vec<u8>,
        request_id: RequestId,
        from: SocketAddr,
        request: proto::request::Session,
    ) {
        if let Some(session) = { self.state.read().await.starting_sessions.clone() } {
            session
                .dispatch_session(session_id, request_id, from, request)
                .await;
        };
    }

    pub async fn on_ping(
        &self,
        session_id: Vec<u8>,
        request_id: RequestId,
        from: SocketAddr,
        _request: proto::request::Ping,
    ) {
        let packet = proto::Packet::response(
            request_id,
            session_id,
            proto::StatusCode::Ok,
            proto::response::Pong {},
        );

        if let Err(e) = self.send(packet, from).await {
            log::warn!("Unable to send Pong to {}: {}", from, e);
        }
    }

    pub async fn dispatch_unreliable(&self, node_id: NodeId, forward: Forward) {
        let tx = {
            let state = self.state.read().await;
            state.ingress_channel.tx.clone()
        };

        let payload = Forwarded {
            reliable: false,
            node_id,
            payload: forward.payload.into_vec(),
        };

        if tx.send(payload).is_err() {
            log::trace!(
                "[{}] ingress router: ingress handler closed for node {}",
                self.config.node_id,
                node_id
            );
        }
    }

    async fn send_disconnect(&self, session_id: SessionId, addr: SocketAddr) -> anyhow::Result<()> {
        // Don't use temporary session, because we don't want to initialize session
        // with this address, nor receive the response.
        let session = Session::new(addr, session_id, self.out_stream()?);
        session.disconnect().await
    }

    pub(crate) async fn error_response(
        &self,
        req_id: u64,
        id: Vec<u8>,
        addr: &SocketAddr,
        error: Error,
    ) {
        let status_code = match error {
            Error::Undefined(_) => StatusCode::Undefined,
            Error::BadRequest(_) => StatusCode::BadRequest,
            Error::Unauthorized(_) => StatusCode::Unauthorized,
            Error::NotFound(_) => StatusCode::NotFound,
            Error::Timeout(_) => StatusCode::Timeout,
            Error::Conflict(_) => StatusCode::Conflict,
            Error::PayloadTooLarge(_) => StatusCode::PayloadTooLarge,
            Error::TooManyRequests(_) => StatusCode::TooManyRequests,
            Error::Internal(_) => StatusCode::ServerError,
            Error::GatewayTimeout(_) => StatusCode::GatewayTimeout,
        };

        self.send(proto::Packet::error(req_id, id, status_code), *addr)
            .await
            .map_err(|e| log::error!("Failed to send error response. {}.", e))
            .ok();
    }

    async fn send(&self, packet: impl Into<PacketKind>, addr: SocketAddr) -> anyhow::Result<()> {
        let mut stream = self.out_stream()?;
        Ok(stream.send((packet.into(), addr)).await?)
    }

    pub async fn solve_challenge<'a>(
        &self,
        request: proto::ChallengeRequest,
    ) -> LocalBoxFuture<'a, anyhow::Result<proto::ChallengeResponse>> {
        let mut crypto_vec = match self.config.crypto.get(self.config.node_id).await {
            Ok(crypto) => vec![crypto],
            Err(e) => return Box::pin(futures::future::err(e)),
        };
        let aliases = match self.config.crypto.aliases().await {
            Ok(aliases) => aliases,
            Err(e) => return Box::pin(futures::future::err(e)),
        };
        for alias in aliases {
            match self.config.crypto.get(alias).await {
                Ok(crypto) => crypto_vec.push(crypto),
                _ => log::debug!("Unable to retrieve Crypto instance for id [{}]", alias),
            }
        }

        // Compute challenge in different thread to avoid blocking runtime.
        // Note: computing starts here, not after awaiting.
        challenge::solve::<ChallengeDigest, _>(request.challenge, request.difficulty, crypto_vec)
            .boxed_local()
    }
}

impl Handler for SessionManager {
    fn dispatcher(&self, from: SocketAddr) -> LocalBoxFuture<Option<Dispatcher>> {
        let handler = self.clone();
        async move {
            let state = handler.state.read().await;

            // We get either dispatcher for already existing Session from self,
            // or temporary session, that is during creation.
            state
                .sessions
                .get(&from)
                .map(|session| session.dispatcher())
                .or_else(|| {
                    state
                        .starting_sessions
                        .clone()
                        .and_then(|entity| entity.dispatcher(from))
                })
        }
        .boxed_local()
    }

    fn on_control(
        &self,
        _session_id: Vec<u8>,
        control: proto::Control,
        from: SocketAddr,
    ) -> LocalBoxFuture<()> {
        log::debug!("Received control packet from {}: {:?}", from, control);

        if let Some(kind) = control.kind {
            match kind {
                ya_relay_proto::proto::control::Kind::ReverseConnection(message) => {
                    let myself = self.clone();
                    tokio::task::spawn_local(async move {
                        log::info!(
                            "Got ReverseConnection message. node={:?}, endpoints={:?}",
                            message.node_id,
                            message.endpoints
                        );

                        if message.endpoints.is_empty() {
                            log::warn!("Got ReverseConnection with no endpoints to connect to.");
                            return;
                        }

                        match myself
                            .resolve(&message.node_id, &message.endpoints, 0)
                            .await
                        {
                            Err(e) => log::warn!(
                                "Failed to resolve reverse connection. node_id={:?} error={}",
                                message.node_id,
                                e
                            ),
                            Ok(_) => log::trace!("ReverseConnection succeeded: {:?}", message),
                        };
                    });
                }
                ya_relay_proto::proto::control::Kind::PauseForwarding(message) => {
                    return async move {
                        log::trace!("Got Pause! {:?}", message);
                        let lock = {
                            let state = self.state.read().await;
                            state.forward_paused_till.clone()
                        };
                        lock.write()
                            .await
                            .replace(Utc::now() + chrono::Duration::seconds(PAUSE_FWD_DELAY));
                    }
                    .boxed_local();
                }
                ya_relay_proto::proto::control::Kind::ResumeForwarding(message) => {
                    return async move {
                        log::trace!("Got Resume! {:?}", message);
                        let lock = {
                            let state = self.state.read().await;
                            state.forward_paused_till.clone()
                        };
                        lock.write().await.take();
                    }
                    .boxed_local();
                }
                ya_relay_proto::proto::control::Kind::Disconnected(
                    proto::control::Disconnected { by: Some(by) },
                ) => {
                    return async move {
                        log::trace!("Got Disconnected! {:?}", by);

                        if let Ok(node) = match by {
                            By::Slot(id) => self.registry.resolve_slot(id).await,
                            By::NodeId(id) if NodeId::try_from(&id).is_ok() => {
                                self.registry
                                    .resolve_node(NodeId::try_from(&id).unwrap())
                                    .await
                            }
                            // We will disconnect session responsible for sending message. Doesn't matter
                            // what id was sent.
                            By::SessionId(_session) => {
                                if let Some(session) = self.find_session(from).await {
                                    self.close_session(session).await.ok();
                                }
                                return;
                            }
                            _ => return,
                        } {
                            log::info!(
                                "Node [{}] disconnected from Relay. Stopping forwarding..",
                                node.id
                            );
                            self.remove_node(node.id).await;
                        }
                    }
                    .boxed_local();
                }
                _ => {
                    log::trace!("Un-handled control packet: {:?}", kind)
                }
            }
        }
        Box::pin(futures::future::ready(()))
    }

    fn on_request(
        &self,
        session_id: Vec<u8>,
        request: proto::Request,
        from: SocketAddr,
    ) -> LocalBoxFuture<()> {
        log::trace!("Received request packet from {}: {:?}", from, request);

        let (request_id, kind) = match request {
            proto::Request {
                request_id,
                kind: Some(kind),
            } => (request_id, kind),
            _ => return Box::pin(futures::future::ready(())),
        };

        match kind {
            proto::request::Kind::Ping(request) => {
                Box::pin(self.on_ping(session_id, request_id, from, request))
            }
            proto::request::Kind::Session(request) => {
                Box::pin(self.dispatch_session(session_id, request_id, from, request))
            }
            _ => Box::pin(futures::future::ready(())),
        }
    }

    fn on_forward(&self, forward: proto::Forward, from: SocketAddr) -> LocalBoxFuture<()> {
        let myself = self.clone();
        let fut = async move {
            log::trace!(
                "[{}] received forward packet ({} B) via {}",
                myself.config.node_id,
                forward.payload.len(),
                from
            );

            let node = if forward.slot == 0 {
                // Direct message from other Node.
                match { myself.state.read().await.nodes_addr.get(&from).cloned() } {
                    Some(id) => myself.registry.resolve_node(id).await?,
                    None => {
                        // In this case we can't establish session, because we don't have
                        // neither NodeId nor SlotId.
                        log::warn!(
                            "Forward packet from unknown address: {}. Can't resolve. Sending Disconnected message.",
                            from
                        );
                        return myself.send_disconnect(SessionId::from(forward.session_id), from).await;
                    }
                }
            } else {
                // Messages forwarded through relay server or other relay Node.
                match myself.registry.resolve_slot(forward.slot).await {
                    Ok(node) => node,
                    Err(_) => {
                        log::debug!(
                            "Forwarding from unknown Node (slot {}). Resolving..",
                            forward.slot
                        );

                        let session = myself.server_session().await?;
                        let node = session.find_slot(forward.slot).await?;
                        let ident = Identity::try_from(&node)?;

                        log::debug!("Establishing connection to Node {} (slot {})", ident.node_id, node.slot);
                        myself
                            .resolve(ident.node_id.as_ref(), &node.endpoints, node.slot)
                            .await?
                    }
                }
            };

            if forward.is_reliable() {
                myself.virtual_tcp.receive(node, forward.payload).await;
            } else {
                myself.dispatch_unreliable(node.id, forward).await;
            }
            anyhow::Result::<()>::Ok(())
        }
        .map_err(|e| log::error!("On forward error: {}", e))
        .map(|_| ());

        tokio::task::spawn_local(fut);
        Box::pin(futures::future::ready(()))
    }
}

impl SessionManagerState {
    /// External function should acquire lock.
    pub fn add_session(&mut self, addr: SocketAddr, session: Arc<Session>) {
        if let Some(mut s) = self.starting_sessions.clone() {
            s.remove_temporary_session(&session.remote)
        }

        self.sessions.entry(addr).or_insert(session);
    }

    pub fn add_identities(
        &mut self,
        node_id: NodeId,
        identities: impl IntoIterator<Item = Identity>,
    ) {
        identities
            .into_iter()
            .filter(|ident| ident.node_id != node_id)
            .for_each(|ident| {
                self.nodes_identity
                    .insert(ident.node_id, (node_id, ident.public_key));
            })
    }
}

#[derive(Clone, Default)]
struct GuardedSessions {
    state: Arc<RwLock<GuardedSessionsState>>,
}

impl GuardedSessions {
    async fn get_or_create<'a>(&self, node_id: NodeId, addrs: &[SocketAddr]) -> SessionTarget {
        if let Some(target) = {
            let state = self.state.read().await;
            state.find(node_id, addrs)
        } {
            return target;
        }

        let target = SessionTarget::new(node_id, addrs.to_vec());
        let mut state = self.state.write().await;
        state.add(target.clone());

        target
    }
}

#[derive(Default)]
struct GuardedSessionsState {
    by_node_id: HashMap<NodeId, SessionTarget>,
    by_addr: HashMap<SocketAddr, SessionTarget>,
}

impl GuardedSessionsState {
    fn find(&self, node_id: NodeId, addrs: &[SocketAddr]) -> Option<SessionTarget> {
        self.by_node_id
            .get(&node_id)
            .or_else(|| addrs.iter().filter_map(|a| self.by_addr.get(a)).next())
            .cloned()
    }

    fn add(&mut self, target: SessionTarget) {
        for addr in target.addresses.iter() {
            self.by_addr.insert(*addr, target.clone());
        }
        self.by_node_id.insert(target.node_id, target);
    }

    fn remove(&mut self, target: &SessionTarget) {
        for addr in target.addresses.iter() {
            self.by_addr.remove(addr);
        }
        self.by_node_id.remove(&target.node_id);
    }
}

#[derive(Clone)]
struct SessionTarget {
    node_id: NodeId,
    addresses: Arc<Vec<SocketAddr>>,
    lock: Arc<RwLock<()>>,
}

impl SessionTarget {
    fn new(node_id: NodeId, addresses: Vec<SocketAddr>) -> Self {
        Self {
            node_id,
            addresses: Arc::new(addresses),
            lock: Default::default(),
        }
    }
}<|MERGE_RESOLUTION|>--- conflicted
+++ resolved
@@ -28,13 +28,8 @@
 use crate::dispatch::{dispatch, Dispatcher, Handler};
 use crate::expire::track_sessions_expiration;
 use crate::registry::{NodeEntry, NodesRegistry};
-<<<<<<< HEAD
-use crate::session::Session;
+use crate::session::{Session, SessionError, SessionResult};
 use crate::session_start::{SessionInitialization, StartingSessions};
-=======
-use crate::session::{Session, SessionError, SessionResult};
-use crate::session_start::StartingSessions;
->>>>>>> 4412be1e
 use crate::virtual_layer::TcpLayer;
 
 const SESSION_REQUEST_TIMEOUT: Duration = Duration::from_millis(3000);
@@ -161,46 +156,24 @@
         self.state.read().await.p2p_sessions.contains_key(node_id)
     }
 
-    async fn init_session(
+    async fn init_session_impl(
         &self,
         addr: SocketAddr,
         challenge: bool,
         remote_id: Option<NodeId>,
     ) -> SessionResult<Arc<Session>> {
         let this_id = self.config.node_id;
+
+        let tmp_session = match self.temporary_session(addr).await? {
+            SessionInitialization::Starting(tmp) => tmp,
+            SessionInitialization::Finished(session) => return Ok(session),
+            SessionInitialization::Failure(err) => return Err(err),
+        };
+
         log::debug!("[{}] initializing session with {}", this_id, addr);
 
-<<<<<<< HEAD
-        let tmp_session = match self.temporary_session(addr).await? {
-            SessionInitialization::Started(tmp) => tmp,
-            SessionInitialization::Finished => {
-                return Ok(self
-                    .state
-                    .read()
-                    .await
-                    .sessions
-                    .get(&addr)
-                    .cloned()
-                    .ok_or(anyhow!("No session despite finished initialization."))?)
-            }
-        };
-
-        let (request, raw_challenge) = prepare_challenge_request();
-        let request = match challenge {
-            true => request,
-            false => proto::request::Session::default(),
-        };
-
-        let request = proto::request::Session {
-            node_id: node_id.into_array().to_vec(),
-            ..request
-        };
-
-=======
-        let tmp_session = self.temporary_session(addr).await?;
         let (request, raw_challenge) = challenge::prepare_challenge_request();
         let request = challenge.then(|| request).unwrap_or_default();
->>>>>>> 4412be1e
         let response = tmp_session
             .request::<proto::response::Session>(request.into(), vec![], SESSION_REQUEST_TIMEOUT)
             .await?;
@@ -230,11 +203,9 @@
 
         if session_id != &response.session_id[..] {
             let _ = tmp_session.disconnect().await;
-            return Err(SessionError::Drop(anyhow!(
+            return Err(SessionError::Drop(format!(
                 "[{}] init session id mismatch: {} vs {:?} (response)",
-                this_id,
-                session_id,
-                response.session_id,
+                this_id, session_id, response.session_id,
             )));
         }
 
@@ -254,10 +225,9 @@
             Ok(tuple) => tuple,
             Err(err) => {
                 let _ = tmp_session.disconnect().await;
-                return Err(SessionError::Drop(anyhow!(
+                return Err(SessionError::Drop(format!(
                     "{} while initializing session with {}",
-                    err,
-                    addr
+                    err, addr
                 )));
             }
         };
@@ -273,6 +243,24 @@
             addr
         );
         Ok(session)
+    }
+
+    async fn init_session(
+        &self,
+        addr: SocketAddr,
+        challenge: bool,
+        remote_id: Option<NodeId>,
+    ) -> SessionResult<Arc<Session>> {
+        match self.init_session_impl(addr, challenge, remote_id).await {
+            Ok(session) => Ok(session),
+            Err(err) => {
+                // Clear state and notify other futures waiting for this session to be initialized.
+                if let Some(mut s) = self.state.read().await.starting_sessions.clone() {
+                    s.remove_temporary_session(&addr, Err(err.clone()))
+                }
+                Err(err)
+            }
+        }
     }
 
     async fn init_p2p_session(
@@ -306,10 +294,7 @@
     async fn init_server_session(&self, addr: SocketAddr) -> anyhow::Result<Arc<Session>> {
         log::info!("Initializing session with NET relay server at: {}", addr);
 
-        let session = self
-            .init_session(addr, false, None)
-            .await
-            .map_err(|e| e.into_inner())?;
+        let session = self.init_session(addr, false, None).await?;
 
         self.state
             .write()
@@ -681,7 +666,7 @@
             // Fatal error, cease further communication
             Err(SessionError::Drop(e)) => {
                 log::warn!("{}", e);
-                return Err(e);
+                return Err(SessionError::Drop(e).into());
             }
             // Recoverable error, continue
             Err(SessionError::Retry(e)) => {
@@ -1213,7 +1198,7 @@
     /// External function should acquire lock.
     pub fn add_session(&mut self, addr: SocketAddr, session: Arc<Session>) {
         if let Some(mut s) = self.starting_sessions.clone() {
-            s.remove_temporary_session(&session.remote)
+            s.remove_temporary_session(&session.remote, Ok(session.clone()))
         }
 
         self.sessions.entry(addr).or_insert(session);
